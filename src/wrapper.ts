--- conflicted
+++ resolved
@@ -163,12 +163,8 @@
                 tokenOut,
                 swapType,
                 pools,
-<<<<<<< HEAD
-                swapOptions
-=======
                 swapOptions,
                 this.chainId
->>>>>>> f83a3af5
             );
 
         if (paths.length == 0) return { ...EMPTY_SWAPINFO };
