import { BaseProvider } from '@ethersproject/providers';
import { BigNumber } from './utils/bignumber';
import { bnum } from './bmath';
import { getCostOutputToken } from './costToken';
import { getOnChainBalances } from './multicall';
import {
    filterPoolsOfInterest,
    filterHopPools,
    getPoolsFromUrl,
} from './pools';
import { calculatePathLimits, smartOrderRouter } from './sorClass';
import { formatSwaps } from './helpersClass';
import {
    SwapInfo,
    DisabledOptions,
    SwapTypes,
    NewPath,
    PoolDictionary,
    SubgraphPoolBase,
    SubGraphPoolsBase,
} from './types';
import { ZERO_ADDRESS } from './index';

export class SOR {
    MULTIADDR: { [chainId: number]: string } = {
        1: '0xeefba1e63905ef1d7acba5a8513c70307c1ce441',
        42: '0x2cc8688C5f75E365aaEEb4ea8D6a480405A48D2A',
    };

    VAULTADDR: { [chainId: number]: string } = {
        1: '0xBA12222222228d8Ba445958a75a0704d566BF2C8',
        42: '0xBA12222222228d8Ba445958a75a0704d566BF2C8',
    };

    WETHADDR: { [chainId: number]: string } = {
        1: '0xC02aaA39b223FE8D0A0e5C4F27eAD9083C756Cc2',
        42: '0xdFCeA9088c8A88A76FF74892C1457C17dfeef9C1',
    };

    provider: BaseProvider;
    gasPrice: BigNumber;
    maxPools: number;
    chainId: number;
    // avg Balancer swap cost. Can be updated manually if required.
    swapCost: BigNumber = new BigNumber('100000');
    isUsingPoolsUrl: Boolean;
    poolsUrl: string;
    subgraphPools: SubGraphPoolsBase;
    tokenCost = {};
    onChainBalanceCache: SubGraphPoolsBase = { pools: [] };
    poolsForPairsCache = {};
    processedDataCache = {};
    finishedFetchingOnChain: boolean = false;
    disabledOptions: DisabledOptions;

    constructor(
        provider: BaseProvider,
        gasPrice: BigNumber,
        maxPools: number,
        chainId: number,
        poolsSource: string | SubGraphPoolsBase,
        disabledOptions: DisabledOptions = {
            isOverRide: false,
            disabledTokens: [],
        }
    ) {
        this.provider = provider;
        this.gasPrice = gasPrice;
        this.maxPools = maxPools;
        this.chainId = chainId;
        // The pools source can be a URL (e.g. pools from Subgraph) or a data set of pools
        if (typeof poolsSource === 'string') {
            this.isUsingPoolsUrl = true;
            this.poolsUrl = poolsSource;
        } else {
            this.isUsingPoolsUrl = false;
            this.subgraphPools = poolsSource;
        }
        this.disabledOptions = disabledOptions;
    }

    /*
    Find and cache cost of token.
    If cost is passed then it manually sets the value.
    */
    async setCostOutputToken(
        tokenOut: string,
        tokenDecimals: number,
        cost: BigNumber = null
    ): Promise<BigNumber> {
        tokenOut = tokenOut.toLowerCase();

        if (cost === null) {
            // Handle ETH/WETH cost
            if (
                tokenOut === ZERO_ADDRESS ||
                tokenOut.toLowerCase() ===
                    this.WETHADDR[this.chainId].toLowerCase()
            ) {
<<<<<<< HEAD
                this.tokenCost[tokenOut] = this.gasPrice
                    .times(this.swapCost)
                    .div(bnum(10 ** 18));
                return this.tokenCost[tokenOut];
=======
                this.tokenCost[tokenOut.toLowerCase()] = this.gasPrice
                    .times(this.swapCost)
                    .div(bnum(10 ** 18));
                return this.tokenCost[tokenOut.toLowerCase()];
>>>>>>> 2ebc99d0
            }
            // This calculates the cost to make a swap which is used as an input to SOR to allow it to make gas efficient recommendations
            const costOutputToken = await getCostOutputToken(
                tokenOut,
                this.gasPrice,
                this.swapCost,
                this.provider,
                this.chainId
            );

            this.tokenCost[tokenOut] = costOutputToken.div(
                bnum(10 ** tokenDecimals)
            );
            return this.tokenCost[tokenOut];
        } else {
            this.tokenCost[tokenOut] = cost;
            return cost;
        }
    }

    /*
    Saves updated pools data to internal onChainBalanceCache.
    If isOnChain is true will retrieve all required onChain data. (false is advised to only be used for testing)
    If poolsData is passed as parameter - uses this as pools source.
    If poolsData was passed in to constructor - uses this as pools source.
    If pools url was passed in to constructor - uses this to fetch pools source.
    */
    async fetchPools(
        isOnChain: boolean = true,
        poolsData: SubGraphPoolsBase = { pools: [] }
    ): Promise<boolean> {
        try {
            // If poolsData has been passed to function these pools should be used
            const isExternalPoolData =
                poolsData.pools.length > 0 ? true : false;

            let subgraphPools: SubGraphPoolsBase;

            if (isExternalPoolData) {
                subgraphPools = JSON.parse(JSON.stringify(poolsData));
                // Store as latest pools data
                if (!this.isUsingPoolsUrl) this.subgraphPools = subgraphPools;
            } else {
                // Retrieve from URL if set otherwise use data passed in constructor
                if (this.isUsingPoolsUrl)
                    subgraphPools = await getPoolsFromUrl(this.poolsUrl);
                else subgraphPools = this.subgraphPools;
            }

            let previousStringify = JSON.stringify(this.onChainBalanceCache); // Used for compare

            // Get latest on-chain balances (returns data in string/normalized format)
            this.onChainBalanceCache = await this.fetchOnChainBalances(
                subgraphPools,
                isOnChain
            );

            // If new pools are different from previous then any previous processed data is out of date so clear
            if (
                previousStringify !== JSON.stringify(this.onChainBalanceCache)
            ) {
                this.processedDataCache = {};
            }

            this.finishedFetchingOnChain = true;

            return true;
        } catch (err) {
            // On error clear all caches and return false so user knows to try again.
            this.finishedFetchingOnChain = false;
            this.onChainBalanceCache = { pools: [] };
            this.processedDataCache = {};
            console.error(`Error: fetchPools(): ${err.message}`);
            return false;
        }
    }

    /*
    Uses multicall contract to fetch all onchain balances for pools.
    */
    private async fetchOnChainBalances(
        subgraphPools: SubGraphPoolsBase,
        isOnChain: boolean = true
    ): Promise<SubGraphPoolsBase> {
        if (subgraphPools.pools.length === 0) {
            console.error('ERROR: No Pools To Fetch.');
            return { pools: [] };
        }

        // Allows for testing
        if (!isOnChain) {
            console.log(
                `!!!!!!! WARNING - Not Using Real OnChain Balances !!!!!!`
            );
            return subgraphPools;
        }

        // This will return in normalized/string format
        const onChainPools: SubGraphPoolsBase = await getOnChainBalances(
            subgraphPools,
            this.MULTIADDR[this.chainId],
            this.VAULTADDR[this.chainId],
            this.provider
        );

        // Error with multicall
        if (!onChainPools) return { pools: [] };

        return onChainPools;
    }

    async getSwaps(
        tokenIn: string,
        tokenOut: string,
        swapType: SwapTypes,
        swapAmt: BigNumber
    ): Promise<SwapInfo> {
        let swapInfo: SwapInfo = {
            tokenAddresses: [],
            swaps: [],
            swapAmount: bnum(0),
            tokenIn: '',
            tokenOut: '',
            returnAmount: bnum(0),
            marketSp: bnum(0),
        };

        // The Subgraph returns tokens in lower case format so we must match this
        tokenIn = tokenIn.toLowerCase();
        tokenOut = tokenOut.toLowerCase();

        const WETH = this.WETHADDR[this.chainId].toLowerCase();
        const wrapOptions = { isEthSwap: false, wethAddress: WETH };

        if (tokenIn === ZERO_ADDRESS) {
            tokenIn = WETH;
            wrapOptions.isEthSwap = true;
        }
        if (tokenOut === ZERO_ADDRESS) {
            tokenOut = WETH;
            wrapOptions.isEthSwap = true;
        }

        if (this.finishedFetchingOnChain) {
            // All Pools with OnChain Balances is already fetched so use that
            swapInfo = await this.processSwaps(
                tokenIn,
                tokenOut,
                swapType,
                swapAmt,
                this.onChainBalanceCache,
                wrapOptions
            );
        } else {
            // Haven't retrieved all pools/balances so we use the pools for pairs if previously fetched
            if (!this.poolsForPairsCache[this.createKey(tokenIn, tokenOut)])
                return swapInfo;

            swapInfo = await this.processSwaps(
                tokenIn,
                tokenOut,
                swapType,
                swapAmt,
                this.poolsForPairsCache[this.createKey(tokenIn, tokenOut)],
                wrapOptions,
                false
            );
        }

        return swapInfo;
    }

    // Will process swap/pools data and return best swaps
    // useProcessCache can be false to force fresh processing of paths/prices
    async processSwaps(
        tokenIn: string,
        tokenOut: string,
        swapType: SwapTypes,
        swapAmt: BigNumber,
        onChainPools: SubGraphPoolsBase,
        wrapOptions: any,
        useProcessCache: boolean = true
    ): Promise<SwapInfo> {
        let swapInfo: SwapInfo = {
            tokenAddresses: [],
            swaps: [],
            swapAmount: bnum(0),
            tokenIn: '',
            tokenOut: '',
            returnAmount: bnum(0),
            marketSp: bnum(0),
        };

        if (onChainPools.pools.length === 0) return swapInfo;

        let pools: PoolDictionary, paths: NewPath[], marketSp: BigNumber;
        // If token pair has been processed before that info can be reused to speed up execution
        let cache = this.processedDataCache[`${tokenIn}${tokenOut}${swapType}`];

        // useProcessCache can be false to force fresh processing of paths/prices
        if (!useProcessCache || !cache) {
            // If not previously cached we must process all paths/prices.

            // Always use onChain info
            // Some functions alter pools list directly but we want to keep original so make a copy to work from
            let poolsList = JSON.parse(JSON.stringify(onChainPools));
            let pathData: NewPath[];
            [pools, pathData] = this.processPairPools(
                tokenIn,
                tokenOut,
                poolsList.pools
            );

            [paths] = calculatePathLimits(pathData, swapType);

            // Update cache if used
            if (useProcessCache)
                this.processedDataCache[`${tokenIn}${tokenOut}${swapType}`] = {
                    pools: pools,
                    paths: paths,
                    marketSp: marketSp,
                };
        } else {
            // Using pre-processed data from cache
            pools = cache.pools;
            paths = cache.paths;
            marketSp = cache.marketSp;
        }

        let costOutputToken = this.tokenCost[tokenOut];

        if (swapType === SwapTypes.SwapExactOut)
            costOutputToken = this.tokenCost[tokenIn];

        // Use previously stored value if exists else default to 0
        if (costOutputToken === undefined) {
            costOutputToken = new BigNumber(0);
        }

        // Returns list of swaps
        // swapExactIn - total = total amount swap will return of tokenOut
        // swapExactOut - total = total amount of tokenIn required for swap
        let swaps: any, total: BigNumber;
        [swaps, total, marketSp] = smartOrderRouter(
            JSON.parse(JSON.stringify(pools)), // Need to keep original pools for cache
            paths,
            swapType,
            swapAmt,
            this.maxPools,
            costOutputToken
        );

        if (useProcessCache)
            this.processedDataCache[
                `${tokenIn}${tokenOut}${swapType}`
            ].marketSp = marketSp;

        swapInfo = formatSwaps(
            swaps,
            swapType,
            swapAmt,
            tokenIn,
            tokenOut,
            total,
            marketSp,
            wrapOptions
        );

        if (wrapOptions.isEthSwap) {
            if (swapInfo.tokenIn === wrapOptions.wethAddress)
                swapInfo.tokenIn = ZERO_ADDRESS;
            if (swapInfo.tokenOut === wrapOptions.wethAddress)
                swapInfo.tokenOut = ZERO_ADDRESS;
        }

        return swapInfo;
    }

    /*
    This is used as a quicker alternative to fetching all pools information.
    A subset of pools for token pair is found by checking swaps for range of input amounts.
    The onchain balances for the subset of pools is retrieved and cached for future swap calculations (i.e. when amts change).
    */
    async fetchFilteredPairPools(
        tokenIn: string,
        tokenOut: string,
        isOnChain: boolean = true
    ): Promise<boolean> {
        tokenIn = tokenIn.toLowerCase();
        tokenOut = tokenOut.toLowerCase();

        // If Zero Address (Eth sentinel) is passed replace it with Weth
        if (tokenIn === ZERO_ADDRESS) {
            tokenIn = this.WETHADDR[this.chainId].toLowerCase();
        }

        if (tokenOut === ZERO_ADDRESS) {
            tokenOut = this.WETHADDR[this.chainId].toLowerCase();
        }

        try {
            let allPoolsNonBig: SubGraphPoolsBase;

            // Retrieve from URL if set otherwise use data passed
            if (this.isUsingPoolsUrl)
                allPoolsNonBig = await getPoolsFromUrl(this.poolsUrl);
            else
                allPoolsNonBig = JSON.parse(JSON.stringify(this.subgraphPools));

            // Convert to BigNumber format
            /*
            let allPools = await this.pools.formatPoolsBigNumber(
                allPoolsNonBig
            );
            */
            let allPools: SubGraphPoolsBase = allPoolsNonBig;

            // These can be shared for both swap Types
            let pools: PoolDictionary, pathData: NewPath[];
            [pools, pathData] = this.processPairPools(
                tokenIn,
                tokenOut,
                allPools.pools
            );

            // Find paths and prices for swap types
            let pathsExactIn: NewPath[];
            // Deep copy that keeps BigNumber format
            let pathsCopy = [...pathData];
            [pathsExactIn] = calculatePathLimits(
                pathsCopy,
                SwapTypes.SwapExactIn
            );

            let pathsExactOut: NewPath[];
            pathsCopy = [...pathData];
            [pathsExactOut] = calculatePathLimits(
                pathsCopy,
                SwapTypes.SwapExactOut
            );

            // Use previously stored value if exists else default to 0
            let costOutputToken = this.tokenCost[tokenOut];
            if (costOutputToken === undefined) {
                costOutputToken = new BigNumber(0);
            }

            let allSwaps = [];

            let range = [
                bnum('0.01'),
                bnum('0.1'),
                bnum('1'),
                bnum('10'),
                bnum('100'),
                bnum('1000'),
            ];

            // Calculate swaps for swapExactIn/Out over range and save swaps (with pools) returned
            range.forEach(amt => {
                let amtIn = amt;
                let amtOut = amtIn;

                let swaps: any, total: BigNumber;
                [swaps, total] = smartOrderRouter(
                    JSON.parse(JSON.stringify(pools)), // Need to keep original pools
                    pathsExactIn,
                    SwapTypes.SwapExactIn,
                    amtIn,
                    this.maxPools,
                    costOutputToken
                );

                allSwaps.push(swaps);
                [swaps, total] = smartOrderRouter(
                    JSON.parse(JSON.stringify(pools)), // Need to keep original pools
                    pathsExactOut,
                    SwapTypes.SwapExactOut,
                    amtOut,
                    this.maxPools,
                    costOutputToken
                );

                allSwaps.push(swaps);
            });

            // List of unique pool addresses
            let filteredPools: string[] = [];
            // get unique swap pools
            allSwaps.forEach(swap => {
                swap.forEach(seq => {
                    seq.forEach(p => {
                        if (!filteredPools.includes(p.pool))
                            filteredPools.push(p.pool);
                    });
                });
            });

            // Get list of pool infos for pools of interest
            let poolsOfInterest: SubgraphPoolBase[] = [];
            for (let i = 0; i < allPoolsNonBig.pools.length; i++) {
                let index = filteredPools.indexOf(allPoolsNonBig.pools[i].id);
                if (index > -1) {
                    filteredPools.splice(index, 1);
                    poolsOfInterest.push(allPoolsNonBig.pools[i]);
                    if (filteredPools.length === 0) break;
                }
            }

            let onChainPools: SubGraphPoolsBase = { pools: [] };
            if (poolsOfInterest.length !== 0) {
                // Get latest onchain balances for pools of interest(returns data in string / normalized format)
                onChainPools = await this.fetchOnChainBalances(
                    {
                        pools: poolsOfInterest,
                    },
                    isOnChain
                );
            }

            // Add to cache for future use
            this.poolsForPairsCache[
                this.createKey(tokenIn, tokenOut)
            ] = onChainPools;

            return true;
        } catch (err) {
            console.error(`Error: fetchFilteredPairPools(): ${err.message}`);
            // Add to cache for future use
            this.poolsForPairsCache[this.createKey(tokenIn, tokenOut)] = {
                pools: [],
            };
            return false;
        }
    }

    // Finds pools and paths for token pairs. Independent of swap type.
    private processPairPools(
        tokenIn: string,
        tokenOut: string,
        poolsList: SubgraphPoolBase[]
    ): [PoolDictionary, NewPath[]] {
        let hopTokens: string[];
        let poolsOfInterestDictionary: PoolDictionary;
        let pathData: NewPath[];
        [poolsOfInterestDictionary, hopTokens] = filterPoolsOfInterest(
            poolsList,
            tokenIn,
            tokenOut,
            this.maxPools,
            this.disabledOptions
        );
        [poolsOfInterestDictionary, pathData] = filterHopPools(
            tokenIn,
            tokenOut,
            hopTokens,
            poolsOfInterestDictionary
        );

        return [poolsOfInterestDictionary, pathData];
    }

    // Used for cache ids
    createKey(Token1: string, Token2: string): string {
        return Token1 < Token2 ? `${Token1}${Token2}` : `${Token2}${Token1}`;
    }

    // Check if pair data already fetched (using fetchFilteredPairPools)
    hasDataForPair(tokenIn: string, tokenOut: string): boolean {
        tokenIn = tokenIn.toLowerCase();
        tokenOut = tokenOut.toLowerCase();

        if (
            this.finishedFetchingOnChain ||
            this.poolsForPairsCache[this.createKey(tokenIn, tokenOut)]
        )
            return true;
        else return false;
    }
}<|MERGE_RESOLUTION|>--- conflicted
+++ resolved
@@ -97,17 +97,10 @@
                 tokenOut.toLowerCase() ===
                     this.WETHADDR[this.chainId].toLowerCase()
             ) {
-<<<<<<< HEAD
-                this.tokenCost[tokenOut] = this.gasPrice
-                    .times(this.swapCost)
-                    .div(bnum(10 ** 18));
-                return this.tokenCost[tokenOut];
-=======
                 this.tokenCost[tokenOut.toLowerCase()] = this.gasPrice
                     .times(this.swapCost)
                     .div(bnum(10 ** 18));
                 return this.tokenCost[tokenOut.toLowerCase()];
->>>>>>> 2ebc99d0
             }
             // This calculates the cost to make a swap which is used as an input to SOR to allow it to make gas efficient recommendations
             const costOutputToken = await getCostOutputToken(
