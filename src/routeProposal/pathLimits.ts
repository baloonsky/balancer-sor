import { BigNumber, parseFixed } from '@ethersproject/bignumber';
import { Zero } from '@ethersproject/constants';
import { SwapTypes, NewPath } from '../types';
import { getOutputAmountSwap } from '../pools';
import { ZERO } from '../utils/bignumber';

export function calculatePathLimits(
    paths: NewPath[],
    swapType: SwapTypes
): [NewPath[], BigNumber] {
    let maxLiquidityAvailable = Zero;
    paths.forEach((path) => {
        // Original parsedPoolPairForPath here but this has already been done.
        path.limitAmount = getLimitAmountSwapForPath(path, swapType);
        // if (path.limitAmount.isNaN()) throw 'path.limitAmount.isNaN';
        // console.log(path.limitAmount.toNumber())
        maxLiquidityAvailable = maxLiquidityAvailable.add(path.limitAmount);
    });
    const sortedPaths = paths.sort((a, b) => {
        return b.limitAmount.gt(a.limitAmount) ? 1 : -1;
    });
    return [sortedPaths, maxLiquidityAvailable];
}

export function getLimitAmountSwapForPath(
    path: NewPath,
    swapType: SwapTypes
): BigNumber {
    const poolPairData = path.poolPairData;
    let limit = ZERO;
    if (swapType === SwapTypes.SwapExactIn) {
        limit = path.pools[poolPairData.length - 1].getLimitAmountSwap(
            poolPairData[poolPairData.length - 1],
            SwapTypes.SwapExactIn
        );
        for (let i = poolPairData.length - 2; i >= 0; i--) {
            const poolLimit = path.pools[i].getLimitAmountSwap(
                poolPairData[i],
                SwapTypes.SwapExactIn
            );
<<<<<<< HEAD
            let pulledLimit = getOutputAmountSwap(
=======
            const pulledLimit = getOutputAmountSwap(
>>>>>>> e10e5ae7
                path.pools[i],
                path.poolPairData[i],
                SwapTypes.SwapExactOut,
                limit
            );
            limit = poolLimit.lt(pulledLimit) ? poolLimit : pulledLimit;
        }
        if (limit.isZero()) return Zero;
        return parseFixed(
            limit.dp(poolPairData[0].decimalsIn).toString(),
            poolPairData[0].decimalsIn
        );
    } else {
        limit = path.pools[0].getLimitAmountSwap(
            poolPairData[0],
            SwapTypes.SwapExactOut
        );
        for (let i = 1; i < poolPairData.length; i++) {
            const poolLimit = path.pools[i].getLimitAmountSwap(
                poolPairData[i],
                SwapTypes.SwapExactOut
            );
<<<<<<< HEAD
            let pushedLimit = getOutputAmountSwap(
=======
            const pushedLimit = getOutputAmountSwap(
>>>>>>> e10e5ae7
                path.pools[i],
                path.poolPairData[i],
                SwapTypes.SwapExactIn,
                limit
            );
            limit = poolLimit.lte(pushedLimit) ? poolLimit : pushedLimit;
        }
        if (limit.isZero()) return Zero;
        return parseFixed(
            limit
                .dp(poolPairData[poolPairData.length - 1].decimalsOut)
                .toString(),
            poolPairData[poolPairData.length - 1].decimalsOut
        );
    }
}<|MERGE_RESOLUTION|>--- conflicted
+++ resolved
@@ -38,11 +38,7 @@
                 poolPairData[i],
                 SwapTypes.SwapExactIn
             );
-<<<<<<< HEAD
-            let pulledLimit = getOutputAmountSwap(
-=======
             const pulledLimit = getOutputAmountSwap(
->>>>>>> e10e5ae7
                 path.pools[i],
                 path.poolPairData[i],
                 SwapTypes.SwapExactOut,
@@ -65,11 +61,7 @@
                 poolPairData[i],
                 SwapTypes.SwapExactOut
             );
-<<<<<<< HEAD
-            let pushedLimit = getOutputAmountSwap(
-=======
             const pushedLimit = getOutputAmountSwap(
->>>>>>> e10e5ae7
                 path.pools[i],
                 path.poolPairData[i],
                 SwapTypes.SwapExactIn,
