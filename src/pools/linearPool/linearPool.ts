--- conflicted
+++ resolved
@@ -249,24 +249,13 @@
             } else if (
                 linearPoolPairData.pairType === PairTypes.BptToWrappedToken
             ) {
-<<<<<<< HEAD
                 const limit = this._BPTInForExactWrappedTokenOut(
                     poolPairData,
                     balanceOutHuman
                         .times(this.ALMOST_ONE.toString())
                         .div(ONE.toString())
                 );
-=======
-                // Limit is amount of BPT in for pool balance of tokenOut
->>>>>>> 7ba645de
                 // Returning Human scale
-                const limit = this._BPTInForExactWrappedTokenOut(
-                    linearPoolPairData,
-                    balanceOutHuman
-                        .times(this.ALMOST_ONE.toString())
-                        .div(ONE.toString()),
-                    true
-                );
                 return limit;
             } else if (
                 linearPoolPairData.pairType ===
@@ -482,12 +471,8 @@
         try {
             // All values should use 1e18 fixed point
             // i.e. 1USDC => 1e18 not 1e6
-            const amtNoRate = parseFixed(amount.toString(), 18)
-                .mul(ONE)
-                .div(poolPairData.rate);
-
             const amt = _calcBptOutPerWrappedIn(
-                amtNoRate.toBigInt(),
+                parseFixed(amount.toString(), 18).toBigInt(),
                 poolPairData.mainBalanceScaled.toBigInt(),
                 poolPairData.wrappedBalanceScaled.toBigInt(),
                 poolPairData.virtualBptSupply.toBigInt(),
@@ -498,21 +483,13 @@
                     rate: poolPairData.rate.toBigInt(),
                 }
             );
-            const amtWithRate = amt
-                .times(poolPairData.rate)
-                .div(bnum(ONE.toString()));
-            // return human readable number
             // Using BigNumber.js decimalPlaces (dp), allows us to consider token decimal accuracy correctly,
             // i.e. when using token with 2decimals 0.002 should be returned as 0
             // Uses ROUND_DOWN mode (1)
-<<<<<<< HEAD
             return scale(bnum(amt.toString()), -18).dp(
                 poolPairData.decimalsOut,
                 1
             );
-=======
-            return scale(amtWithRate, -18).dp(poolPairData.decimalsOut, 1);
->>>>>>> 7ba645de
         } catch (err) {
             return ZERO;
         }
@@ -539,26 +516,14 @@
                     rate: poolPairData.rate.toBigInt(),
                 }
             );
-<<<<<<< HEAD
-
-            const amtWithRate = BigNumber.from(amt)
-                .mul(poolPairData.rate)
-                .div(ONE);
-=======
-            const amtWithoutRate = amt.div(poolPairData.rate);
->>>>>>> 7ba645de
             // return human readable number
             // Using BigNumber.js decimalPlaces (dp), allows us to consider token decimal accuracy correctly,
             // i.e. when using token with 2decimals 0.002 should be returned as 0
             // Uses ROUND_DOWN mode (1)
-<<<<<<< HEAD
-            return scale(bnum(amtWithRate.toString()), -18).dp(
+            return scale(bnum(amt.toString()), -18).dp(
                 poolPairData.decimalsOut,
                 1
             );
-=======
-            return amtWithoutRate.dp(poolPairData.decimalsOut, 1);
->>>>>>> 7ba645de
         } catch (err) {
             return ZERO;
         }
@@ -742,27 +707,14 @@
                     rate: poolPairData.rate.toBigInt(),
                 }
             );
-
-<<<<<<< HEAD
-            const amtWithRate = BigNumber.from(amt)
-                .mul(poolPairData.rate)
-                .div(ONE);
-            // return human readable number
-            // Using BigNumber.js decimalPlaces (dp), allows us to consider token decimal accuracy correctly,
-            // i.e. when using token with 2decimals 0.002 should be returned as 0
-            // Uses ROUND_DOWN mode (1)
-            return scale(bnum(amtWithRate.toString()), -18).dp(
-                poolPairData.decimalsOut,
-                1
-            );
-=======
-            const amtWithRate = amt.div(poolPairData.rate);
             // return human readable number
             // Using BigNumber.js decimalPlaces (dp), allows us to consider token decimal accuracy correctly,
             // i.e. when using token with 2decimals 0.002 should be returned as 0
             // Uses ROUND_UP mode (0)
-            return amtWithRate.dp(poolPairData.decimalsIn, 0);
->>>>>>> 7ba645de
+            return scale(bnum(amt.toString()), -18).dp(
+                poolPairData.decimalsIn,
+                0
+            );
         } catch (err) {
             return ZERO;
         }
@@ -775,12 +727,9 @@
         try {
             // All values should use 1e18 fixed point
             // i.e. 1USDC => 1e18 not 1e6
-            const amtNoRate = parseFixed(amount.toString(), 18)
-                .mul(ONE)
-                .div(poolPairData.rate);
-
             const amt = _calcBptInPerWrappedOut(
-                amtNoRate.toBigInt(),
+                // amtNoRate.toBigInt(),
+                parseFixed(amount.toString(), 18).toBigInt(),
                 poolPairData.mainBalanceScaled.toBigInt(),
                 poolPairData.wrappedBalanceScaled.toBigInt(),
                 poolPairData.virtualBptSupply.toBigInt(),
@@ -791,23 +740,14 @@
                     rate: poolPairData.rate.toBigInt(),
                 }
             );
-            const amtWithRate = amt
-                .times(poolPairData.rate)
-                .div(bnum(ONE.toString()));
-
-            // return human readable number
-            // Using BigNumber.js decimalPlaces (dp), allows us to consider token decimal accuracy correctly,
-            // i.e. when using token with 2decimals 0.002 should be returned as 0
-<<<<<<< HEAD
-            // Uses ROUND_DOWN mode (1)
-            return scale(bnum(amt.toString()), -18).dp(
-                poolPairData.decimalsOut,
-                1
-            );
-=======
+            // return human readable number
+            // Using BigNumber.js decimalPlaces (dp), allows us to consider token decimal accuracy correctly,
+            // i.e. when using token with 2decimals 0.002 should be returned as 0
             // Uses ROUND_UP mode (0)
-            return scale(amtWithRate, -18).dp(poolPairData.decimalsIn, 0);
->>>>>>> 7ba645de
+            return scale(bnum(amt.toString()), -18).dp(
+                poolPairData.decimalsIn,
+                0
+            );
         } catch (err) {
             return ZERO;
         }
