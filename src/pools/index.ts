import { WeightedPool } from './weightedPool/weightedPool';
import { StablePool } from './stablePool/stablePool';
import { MetaStablePool } from './metaStablePool/metaStablePool';
<<<<<<< HEAD
import { LinearPool } from './linearPool/linearPool';
import { BigNumber, INFINITY, ZERO } from '../utils/bignumber';
=======
import { ElementPool } from './elementPool/elementPool';
import {
    BigNumber as OldBigNumber,
    INFINITY,
    scale,
    ZERO,
} from '../utils/bignumber';
>>>>>>> 759637fb
import { SubgraphPoolBase, PoolBase, SwapTypes, PoolPairBase } from '../types';

export function parseNewPool(
    pool: SubgraphPoolBase,
    currentBlockTimestamp = 0
<<<<<<< HEAD
):
    | WeightedPool
    | StablePool
    | ElementPool
    | LinearPool
    | MetaStablePool
    | undefined {
=======
): WeightedPool | StablePool | MetaStablePool | ElementPool | undefined {
>>>>>>> 759637fb
    // We're not interested in any pools which don't allow swapping
    if (!pool.swapEnabled) return undefined;

<<<<<<< HEAD
    let newPool:
        | WeightedPool
        | StablePool
        | ElementPool
        | LinearPool
        | MetaStablePool;
=======
    let newPool: WeightedPool | StablePool | MetaStablePool | ElementPool;
>>>>>>> 759637fb
    if (
        pool.poolType === 'Weighted' ||
        pool.poolType === 'LiquidityBootstrapping' ||
        pool.poolType === 'Investment'
    ) {
        newPool = WeightedPool.fromPool(pool);
    } else if (pool.poolType === 'Stable') {
        newPool = StablePool.fromPool(pool);
    } else if (pool.poolType === 'MetaStable') {
        newPool = MetaStablePool.fromPool(pool);
    } else if (pool.poolType === 'Element') {
        newPool = ElementPool.fromPool(pool);
        newPool.setCurrentBlockTimestamp(currentBlockTimestamp);
<<<<<<< HEAD
    } else if (pool.poolType === 'MetaStable') {
        newPool = MetaStablePool.fromPool(pool);
    } else if (pool.poolType === 'Linear') newPool = LinearPool.fromPool(pool);
    else {
=======
    } else {
>>>>>>> 759637fb
        console.error(
            `Unknown pool type or type field missing: ${pool.poolType} ${pool.id}`
        );
        return undefined;
    }
    return newPool;
}

// TODO: Add cases for pairType = [BTP->token, token->BTP] and poolType = [weighted, stable]
export function getOutputAmountSwap(
    pool: PoolBase,
    poolPairData: PoolPairBase,
    swapType: SwapTypes,
    amount: OldBigNumber
): OldBigNumber {
    // TODO: check if necessary to check if amount > limitAmount
    if (swapType === SwapTypes.SwapExactIn) {
        if (poolPairData.balanceIn.isZero()) {
            return ZERO;
        } else {
            return pool._exactTokenInForTokenOut(poolPairData, amount, false);
        }
    } else {
        if (poolPairData.balanceOut.isZero()) {
            return ZERO;
        } else if (
            scale(amount, poolPairData.decimalsOut).gte(
                poolPairData.balanceOut.toString()
            )
        ) {
            return INFINITY;
        } else {
            return pool._tokenInForExactTokenOut(poolPairData, amount, false);
        }
    }
    throw Error('Unsupported swap');
}<|MERGE_RESOLUTION|>--- conflicted
+++ resolved
@@ -1,10 +1,7 @@
 import { WeightedPool } from './weightedPool/weightedPool';
 import { StablePool } from './stablePool/stablePool';
 import { MetaStablePool } from './metaStablePool/metaStablePool';
-<<<<<<< HEAD
 import { LinearPool } from './linearPool/linearPool';
-import { BigNumber, INFINITY, ZERO } from '../utils/bignumber';
-=======
 import { ElementPool } from './elementPool/elementPool';
 import {
     BigNumber as OldBigNumber,
@@ -12,13 +9,11 @@
     scale,
     ZERO,
 } from '../utils/bignumber';
->>>>>>> 759637fb
 import { SubgraphPoolBase, PoolBase, SwapTypes, PoolPairBase } from '../types';
 
 export function parseNewPool(
     pool: SubgraphPoolBase,
     currentBlockTimestamp = 0
-<<<<<<< HEAD
 ):
     | WeightedPool
     | StablePool
@@ -26,22 +21,15 @@
     | LinearPool
     | MetaStablePool
     | undefined {
-=======
-): WeightedPool | StablePool | MetaStablePool | ElementPool | undefined {
->>>>>>> 759637fb
     // We're not interested in any pools which don't allow swapping
     if (!pool.swapEnabled) return undefined;
 
-<<<<<<< HEAD
     let newPool:
         | WeightedPool
         | StablePool
         | ElementPool
         | LinearPool
         | MetaStablePool;
-=======
-    let newPool: WeightedPool | StablePool | MetaStablePool | ElementPool;
->>>>>>> 759637fb
     if (
         pool.poolType === 'Weighted' ||
         pool.poolType === 'LiquidityBootstrapping' ||
@@ -55,14 +43,8 @@
     } else if (pool.poolType === 'Element') {
         newPool = ElementPool.fromPool(pool);
         newPool.setCurrentBlockTimestamp(currentBlockTimestamp);
-<<<<<<< HEAD
-    } else if (pool.poolType === 'MetaStable') {
-        newPool = MetaStablePool.fromPool(pool);
     } else if (pool.poolType === 'Linear') newPool = LinearPool.fromPool(pool);
     else {
-=======
-    } else {
->>>>>>> 759637fb
         console.error(
             `Unknown pool type or type field missing: ${pool.poolType} ${pool.id}`
         );
