--- conflicted
+++ resolved
@@ -2,16 +2,11 @@
 import { Provider } from '@ethersproject/providers';
 import { AddressZero, WeiPerEther as ONE } from '@ethersproject/constants';
 import { Lido, getStEthRate } from './pools/lido';
-<<<<<<< HEAD
 import { SwapTypes, SwapInfo, SorConfig } from './types';
-=======
 import {
     TokensToUnbuttonWrapperMap,
     getWrapperRate as getUnbuttonWrapperRate,
 } from './wrappers/unbutton';
-import { WETHADDR } from './constants';
-import { SwapTypes, SwapInfo } from './types';
->>>>>>> 529ee2dc
 import { isSameAddress } from './utils';
 
 export interface WrappedInfo {
@@ -82,15 +77,10 @@
         if (swapType === SwapTypes.SwapExactIn)
             swapAmountForSwaps = swapAmount.mul(rate).div(ONE);
     }
-<<<<<<< HEAD
+
+    // Handle wstETH unwrapping
     if (tokenOut === Lido.stETH[config.chainId]) {
         tokenOutForSwaps = Lido.wstETH[config.chainId];
-=======
-
-    // Handle wstETH unwrapping
-    if (tokenOut === Lido.stETH[chainId]) {
-        tokenOutForSwaps = Lido.wstETH[chainId];
->>>>>>> 529ee2dc
         tokenOutWrapType = WrapTypes.stETH;
         const rate = await getStEthRate(provider, config.chainId);
         tokenOutRate = rate;
@@ -102,7 +92,8 @@
     // ubTokens
 
     // Gets a list of all the tokens and their unbutton wrappers
-    const tokensToUBWrapperMap = TokensToUnbuttonWrapperMap[chainId] || {};
+    const tokensToUBWrapperMap =
+        TokensToUnbuttonWrapperMap[config.chainId] || {};
 
     // Handle token unbutton wrapping
     if (tokensToUBWrapperMap[tokenIn]) {
