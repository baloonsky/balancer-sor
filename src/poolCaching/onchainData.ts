--- conflicted
+++ resolved
@@ -1,9 +1,5 @@
 import { formatFixed } from '@ethersproject/bignumber';
-<<<<<<< HEAD
-import { BaseProvider } from '@ethersproject/providers';
-=======
 import { Provider } from '@ethersproject/providers';
->>>>>>> d093f162
 import { SubgraphPoolBase } from '../types';
 import { isSameAddress } from '../utils';
 import { Multicaller } from '../utils/multicaller';
