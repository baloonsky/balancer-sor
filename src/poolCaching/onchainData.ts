import { formatFixed } from '@ethersproject/bignumber';
import { Provider } from '@ethersproject/providers';
import { SubgraphPoolBase } from '../types';
import { isSameAddress } from '../utils';
import { Multicaller } from '../utils/multicaller';

// TODO: decide whether we want to trim these ABIs down to the relevant functions
import vaultAbi from '../abi/Vault.json';
import weightedPoolAbi from '../pools/weightedPool/weightedPoolAbi.json';
import stablePoolAbi from '../pools/stablePool/stablePoolAbi.json';
import elementPoolAbi from '../pools/elementPool/ConvergentCurvePool.json';
import linearPoolAbi from '../pools/linearPool/linearPoolAbi.json';

export async function getOnChainBalances(
    subgraphPools: SubgraphPoolBase[],
    multiAddress: string,
    vaultAddress: string,
    provider: Provider
): Promise<SubgraphPoolBase[]> {
    if (subgraphPools.length === 0) return subgraphPools;

    const abis: any = Object.values(
        // Remove duplicate entries using their names
        Object.fromEntries(
            [
                ...vaultAbi,
                ...weightedPoolAbi,
                ...stablePoolAbi,
                ...elementPoolAbi,
                ...linearPoolAbi,
            ].map((row) => [row.name, row])
        )
    );

    const multiPool = new Multicaller(multiAddress, provider, abis);

    subgraphPools.forEach((pool) => {
        multiPool.call(`${pool.id}.poolTokens`, vaultAddress, 'getPoolTokens', [
            pool.id,
        ]);
        multiPool.call(`${pool.id}.totalSupply`, pool.address, 'totalSupply');

        // TO DO - Make this part of class to make more flexible?
        if (
            pool.poolType === 'Weighted' ||
            pool.poolType === 'LiquidityBootstrapping' ||
            pool.poolType === 'Investment'
        ) {
            multiPool.call(
                `${pool.id}.weights`,
                pool.address,
                'getNormalizedWeights'
            );
            multiPool.call(
                `${pool.id}.swapFee`,
                pool.address,
                'getSwapFeePercentage'
            );
        } else if (
            pool.poolType === 'Stable' ||
            pool.poolType === 'MetaStable' ||
            pool.poolType === 'StablePhantom'
        ) {
            // MetaStable & StablePhantom is the same as Stable for multicall purposes
            multiPool.call(
                `${pool.id}.amp`,
                pool.address,
                'getAmplificationParameter'
            );
            multiPool.call(
                `${pool.id}.swapFee`,
                pool.address,
                'getSwapFeePercentage'
            );
        } else if (pool.poolType === 'Element') {
            multiPool.call(`${pool.id}.swapFee`, pool.address, 'percentFee');
        } else if (pool.poolType === 'Linear') {
            multiPool.call(
                `${pool.id}.swapFee`,
                pool.address,
                'getSwapFeePercentage'
            );

            multiPool.call(`${pool.id}.targets`, pool.address, 'getTargets');
            multiPool.call(
<<<<<<< HEAD
                `${pool.id}.mainIndex`,
                pool.address,
                'getMainIndex'
            );
            multiPool.call(
                `${pool.id}.wrappedIndex`,
                pool.address,
                'getWrappedIndex'
            );

            multiPool.call(
=======
>>>>>>> 2d516210
                `${pool.id}.wrappedTokenRateCache`,
                pool.address,
                'getWrappedTokenRateCache'
            );
        }
    });

    let pools = {} as Record<
        string,
        {
            amp?: string[];
            swapFee: string;
            weights?: string[];
            targets?: string[];
<<<<<<< HEAD
            mainIndex?: string;
            wrappedIndex?: string;
=======
>>>>>>> 2d516210
            poolTokens: {
                tokens: string[];
                balances: string[];
            };
            wrappedTokenRateCache?: string;
        }
    >;

    try {
        pools = (await multiPool.execute()) as Record<
            string,
            {
                amp?: string[];
                swapFee: string;
                weights?: string[];
                poolTokens: {
                    tokens: string[];
                    balances: string[];
                };
            }
        >;
    } catch (err) {
        throw `Issue with multicall execution.`;
    }

    Object.entries(pools).forEach(([poolId, onchainData], index) => {
        try {
            const { poolTokens, swapFee, weights } = onchainData;

            if (
                subgraphPools[index].poolType === 'Stable' ||
                subgraphPools[index].poolType === 'MetaStable' ||
                subgraphPools[index].poolType === 'StablePhantom'
            ) {
                if (!onchainData.amp) {
                    throw `Stable Pool Missing Amp: ${poolId}`;
                } else {
                    // Need to scale amp by precision to match expected Subgraph scale
                    // amp is stored with 3 decimals of precision
                    subgraphPools[index].amp = formatFixed(
                        onchainData.amp[0],
                        3
                    );
                }
            }

            if (subgraphPools[index].poolType === 'Linear') {
                if (!onchainData.targets)
                    throw `Linear Pool Missing Targets: ${poolId}`;
                else {
                    subgraphPools[index].lowerTarget = formatFixed(
                        onchainData.targets[0],
                        18
                    );
                    subgraphPools[index].upperTarget = formatFixed(
                        onchainData.targets[1],
                        18
                    );
                }

<<<<<<< HEAD
                if (!onchainData.mainIndex)
                    throw `Linear Pool Missing MainIndex: ${poolId}`;
                else
                    subgraphPools[index].mainIndex = Number(
                        onchainData.mainIndex
                    );

                if (!onchainData.wrappedIndex)
                    throw `Linear Pool Missing WrappedIndex: ${poolId}`;
                else
                    subgraphPools[index].wrappedIndex = Number(
                        onchainData.wrappedIndex
                    );

                if (!onchainData.wrappedTokenRateCache)
                    throw `Linear Pool Missing WrappedTokenRateCache: ${poolId}`;
                else {
                    subgraphPools[index].tokens[
                        onchainData.wrappedIndex
                    ].priceRate = formatFixed(
                        onchainData.wrappedTokenRateCache[0],
                        18
                    );
=======
                if (!onchainData.wrappedTokenRateCache)
                    throw `Linear Pool Missing WrappedTokenRateCache: ${poolId}`;
                else {
                    const wrappedIndex = subgraphPools[index].wrappedIndex;
                    if (wrappedIndex === undefined)
                        throw `Linear Pool Missing WrappedIndex: ${poolId}`;

                    subgraphPools[index].tokens[wrappedIndex].priceRate =
                        formatFixed(onchainData.wrappedTokenRateCache[0], 18);
>>>>>>> 2d516210
                }
            }

            subgraphPools[index].swapFee = formatFixed(swapFee, 18);

            poolTokens.tokens.forEach((token, i) => {
                const T = subgraphPools[index].tokens.find((t) =>
                    isSameAddress(t.address, token)
                );
                if (!T) throw `Pool Missing Expected Token: ${poolId} ${token}`;
                T.balance = formatFixed(poolTokens.balances[i], T.decimals);
                if (weights) {
                    // Only expected for WeightedPools
                    T.weight = formatFixed(weights[i], 18);
                }
            });
        } catch (err) {
            throw `Issue with pool onchain data: ${err}`;
        }
    });

    return subgraphPools;
}<|MERGE_RESOLUTION|>--- conflicted
+++ resolved
@@ -83,20 +83,6 @@
 
             multiPool.call(`${pool.id}.targets`, pool.address, 'getTargets');
             multiPool.call(
-<<<<<<< HEAD
-                `${pool.id}.mainIndex`,
-                pool.address,
-                'getMainIndex'
-            );
-            multiPool.call(
-                `${pool.id}.wrappedIndex`,
-                pool.address,
-                'getWrappedIndex'
-            );
-
-            multiPool.call(
-=======
->>>>>>> 2d516210
                 `${pool.id}.wrappedTokenRateCache`,
                 pool.address,
                 'getWrappedTokenRateCache'
@@ -111,11 +97,6 @@
             swapFee: string;
             weights?: string[];
             targets?: string[];
-<<<<<<< HEAD
-            mainIndex?: string;
-            wrappedIndex?: string;
-=======
->>>>>>> 2d516210
             poolTokens: {
                 tokens: string[];
                 balances: string[];
@@ -176,31 +157,6 @@
                     );
                 }
 
-<<<<<<< HEAD
-                if (!onchainData.mainIndex)
-                    throw `Linear Pool Missing MainIndex: ${poolId}`;
-                else
-                    subgraphPools[index].mainIndex = Number(
-                        onchainData.mainIndex
-                    );
-
-                if (!onchainData.wrappedIndex)
-                    throw `Linear Pool Missing WrappedIndex: ${poolId}`;
-                else
-                    subgraphPools[index].wrappedIndex = Number(
-                        onchainData.wrappedIndex
-                    );
-
-                if (!onchainData.wrappedTokenRateCache)
-                    throw `Linear Pool Missing WrappedTokenRateCache: ${poolId}`;
-                else {
-                    subgraphPools[index].tokens[
-                        onchainData.wrappedIndex
-                    ].priceRate = formatFixed(
-                        onchainData.wrappedTokenRateCache[0],
-                        18
-                    );
-=======
                 if (!onchainData.wrappedTokenRateCache)
                     throw `Linear Pool Missing WrappedTokenRateCache: ${poolId}`;
                 else {
@@ -210,7 +166,6 @@
 
                     subgraphPools[index].tokens[wrappedIndex].priceRate =
                         formatFixed(onchainData.wrappedTokenRateCache[0], 18);
->>>>>>> 2d516210
                 }
             }
 
