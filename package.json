--- conflicted
+++ resolved
@@ -63,18 +63,6 @@
         "typescript": "^4.3.5"
     },
     "dependencies": {
-<<<<<<< HEAD
-        "@ethersproject/address": "^5.0.5",
-        "@ethersproject/bignumber": "^5.4.1",
-        "@ethersproject/constants": "^5.4.0",
-        "@ethersproject/contracts": "^5.0.5",
-        "@ethersproject/providers": "5.0.12",
-        "@georgeroman/balancer-v2-pools": "^0.0.6",
-        "bignumber.js": "^9.0.1",
-        "isomorphic-fetch": "^2.2.1",
-        "lodash.clonedeep": "^4.5.0",
-        "lodash.set": "^4.3.2"
-=======
         "@georgeroman/balancer-v2-pools": "^0.0.5",
         "isomorphic-fetch": "^2.2.1"
     },
@@ -85,6 +73,5 @@
         "@ethersproject/constants": "^5.4.0",
         "@ethersproject/contracts": "^5.4.1",
         "@ethersproject/providers": "^5.4.4"
->>>>>>> d093f162
     }
 }