<<<<<<< HEAD
import 'dotenv/config';
=======
// TS_NODE_PROJECT='tsconfig.testing.json' npx mocha -r ts-node/register test/gyro2Pool.spec.ts
>>>>>>> cc4ef943
import { expect } from 'chai';
import cloneDeep from 'lodash.clonedeep';
import { formatFixed, parseFixed } from '@ethersproject/bignumber';
import { JsonRpcProvider } from '@ethersproject/providers';
import { bnum } from '../src/utils/bignumber';
import { USDC, DAI, sorConfigEth } from './lib/constants';
import { SwapTypes, SOR, SwapInfo } from '../src';
// Add new PoolType
import { Gyro2Pool } from '../src/pools/gyro2Pool/gyro2Pool';
// Add new pool test data in Subgraph Schema format
import testPools from './testData/gyro2Pools/gyro2TestPool.json';
import { MockPoolDataService } from './lib/mockPoolDataService';
import { mockTokenPriceService } from './lib/mockTokenPriceService';

describe('Gyro2Pool tests USDC > DAI', () => {
    const testPool = cloneDeep(testPools).pools[0];
    const pool = Gyro2Pool.fromPool(testPool);

    const poolPairData = pool.parsePoolPairData(USDC.address, DAI.address);

    const poolPairData2 = pool.parsePoolPairData(DAI.address, USDC.address);

    context('parsePoolPairData', () => {
        it(`should correctly parse USDC > DAI`, async () => {
            // Tests that compare poolPairData to known results with correct number scaling, etc, i.e.:
            expect(poolPairData.swapFee.toString()).to.eq(
                parseFixed(testPool.swapFee, 18).toString()
            );
            expect(poolPairData.id).to.eq(testPool.id);
        });

        it(`should correctly calculate price bounds USDC > DAI`, async () => {
            expect(
                Number(formatFixed(poolPairData.sqrtAlpha, 18))
            ).to.be.approximately(0.9995003747, 0.00000001);

            expect(
                Number(formatFixed(poolPairData.sqrtBeta, 18))
            ).to.be.approximately(1.000500375, 0.00000001);
        });

        it(`should correctly calculate price bounds DAI > USDC`, async () => {
            expect(
                Number(formatFixed(poolPairData2.sqrtAlpha, 18))
            ).to.be.approximately(0.9994998749, 0.00000001);

            expect(
                Number(formatFixed(poolPairData2.sqrtBeta, 18))
            ).to.be.approximately(1.000499875, 0.00000001);
        });
    });

    context('limit amounts', () => {
        it(`should correctly calculate limit amounts, USDC > DAI`, async () => {
            let amount = pool.getLimitAmountSwap(
                poolPairData,
                SwapTypes.SwapExactIn
            );

            expect(amount.toString()).to.eq('300');

            amount = pool.getLimitAmountSwap(
                poolPairData,
                SwapTypes.SwapExactOut
            );

            expect(amount.toString()).to.eq('369.6');
        });
    });

    context('normalized liquidity', () => {
        it(`should correctly calculate normalized liquidity, USDC > DAI`, async () => {
            const normalizedLiquidity =
                pool.getNormalizedLiquidity(poolPairData);

            expect(Number(normalizedLiquidity.toString())).to.be.approximately(
                2252709.0423891,
                0.00001
            );
        });

        it(`should correctly calculate normalized liquidity, DAI > USDC`, async () => {
            const normalizedLiquidity =
                pool.getNormalizedLiquidity(poolPairData2);

            expect(Number(normalizedLiquidity.toString())).to.be.approximately(
                2252944.2752,
                0.00001
            );
        });
    });

    context('Test Swaps', () => {
        context('SwapExactIn', () => {
            const amountIn = bnum('13.5');

            it('should correctly calculate amountOut given amountIn', async () => {
                const amountOut = pool._exactTokenInForTokenOut(
                    poolPairData,
                    amountIn
                );
                expect(amountOut.toString()).to.eq('13.379816829921106482');
            });
            it('should correctly calculate newSpotPrice', async () => {
                const newSpotPrice =
                    pool._spotPriceAfterSwapExactTokenInForTokenOut(
                        poolPairData,
                        amountIn
                    );
                expect(newSpotPrice.toString()).to.eq('1.008988469289267733');
            });
            it('should correctly calculate derivative of spot price function at newSpotPrice', async () => {
                const derivative =
                    pool._derivativeSpotPriceAfterSwapExactTokenInForTokenOut(
                        poolPairData,
                        amountIn
                    );
                expect(derivative.toString()).to.eq('0.000000895794710891');
            });
        });

        context('SwapExactOut', () => {
            const amountOut = bnum('45.568');

            it('should correctly calculate amountIn given amountOut', async () => {
                const amountIn = pool._tokenInForExactTokenOut(
                    poolPairData,
                    amountOut
                );
                expect(amountIn.toString()).to.eq('45.977973900999006919');
            });
            it('should correctly calculate newSpotPrice', async () => {
                const newSpotPrice =
                    pool._spotPriceAfterSwapTokenInForExactTokenOut(
                        poolPairData,
                        amountOut
                    );
                expect(newSpotPrice.toString()).to.eq('1.009017563096232974');
            });
            it('should correctly calculate derivative of spot price function at newSpotPrice', async () => {
                const derivative =
                    pool._derivativeSpotPriceAfterSwapTokenInForExactTokenOut(
                        poolPairData,
                        amountOut
                    );
                expect(derivative.toString()).to.eq('0.000000903885627537');
            });
        });

        context('FullSwap', () => {
            it(`Full Swap - swapExactIn, Token>Token`, async () => {
                const pools = cloneDeep(testPools.pools);
                const tokenIn = USDC.address;
                const tokenOut = DAI.address;
                const swapType = SwapTypes.SwapExactIn;
                const swapAmt = parseFixed('13.5', 6);

                const gasPrice = parseFixed('30', 9);
                const maxPools = 4;
                const provider = new JsonRpcProvider(
                    `https://mainnet.infura.io/v3/${process.env.INFURA}`
                );

                const sor = new SOR(
                    provider,
                    sorConfigEth,
                    new MockPoolDataService(pools),
                    mockTokenPriceService
                );
                const fetchSuccess = await sor.fetchPools();
                expect(fetchSuccess).to.be.true;

                const swapInfo: SwapInfo = await sor.getSwaps(
                    tokenIn,
                    tokenOut,
                    swapType,
                    swapAmt,
                    { gasPrice, maxPools }
                );

                console.log(`Return amt:`);
                console.log(swapInfo.returnAmount.toString());
                // This value is hard coded as sanity check if things unexpectedly change. Taken from V2 test run (with extra fee logic added).
                // TO DO - expect(swapInfo.returnAmount.toString()).eq('999603');
                expect(swapInfo.swaps.length).eq(1);
                expect(swapInfo.swaps[0].amount.toString()).eq(
                    swapAmt.toString()
                );
                expect(swapInfo.swaps[0].poolId).eq(testPools.pools[0].id);
                expect(
                    swapInfo.tokenAddresses[swapInfo.swaps[0].assetInIndex]
                ).eq(tokenIn);
                expect(
                    swapInfo.tokenAddresses[swapInfo.swaps[0].assetOutIndex]
                ).eq(tokenOut);
            });
        });
    });
});<|MERGE_RESOLUTION|>--- conflicted
+++ resolved
@@ -1,8 +1,5 @@
-<<<<<<< HEAD
 import 'dotenv/config';
-=======
 // TS_NODE_PROJECT='tsconfig.testing.json' npx mocha -r ts-node/register test/gyro2Pool.spec.ts
->>>>>>> cc4ef943
 import { expect } from 'chai';
 import cloneDeep from 'lodash.clonedeep';
 import { formatFixed, parseFixed } from '@ethersproject/bignumber';
