--- conflicted
+++ resolved
@@ -11,11 +11,7 @@
 import { Swap, SwapInfo, SwapTypes, SwapV2 } from '../src/types';
 import { bnum } from '../src/utils/bignumber';
 import testSwaps from './testData/swapsForFormatting.json';
-<<<<<<< HEAD
-=======
-import { parseFixed } from '@ethersproject/bignumber';
 import { BAL, DAI, GUSD, USDC, WETH } from './lib/constants';
->>>>>>> 3fbae803
 
 const marketSp = bnum(7);
 
