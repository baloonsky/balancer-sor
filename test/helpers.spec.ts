import { assert, expect } from 'chai';
import { parseFixed } from '@ethersproject/bignumber';
import { WeiPerEther as ONE, Zero } from '@ethersproject/constants';
import { AddressZero } from '@ethersproject/constants';
import { JsonRpcProvider } from '@ethersproject/providers';

import { formatSwaps } from '../src/formatSwaps';
import { getWrappedInfo, setWrappedInfo } from '../src/wrapInfo';
import { WETHADDR } from '../src/constants';
import { Lido } from '../src/pools/lido';
import { Swap, SwapInfo, SwapTypes, SwapV2 } from '../src/types';
import { bnum } from '../src/utils/bignumber';
import testSwaps from './testData/swapsForFormatting.json';
import { BAL, DAI, GUSD, USDC, WETH } from './lib/constants';

const marketSp = '7';

const provider = new JsonRpcProvider(
    `https://mainnet.infura.io/v3/${process.env.INFURA}`
);

// npx mocha -r ts-node/register test/helpers.spec.ts
describe(`Tests for Helpers.`, () => {
    it(`Should format directhop swapExactIn`, () => {
        const swapAmount = parseFixed('1', 18);
        const returnAmount = parseFixed('2', 18);
        const returnAmountConsideringFees = parseFixed('1.9', 18);
        const tokenIn = DAI.address;
        const tokenOut = BAL.address;
        const swapType = SwapTypes.SwapExactIn;

        const swapsV1Format: Swap[][] = testSwaps.directhops;

        const expectedTokenAddresses: string[] = [DAI.address, BAL.address];

        const swapInfo: SwapInfo = formatSwaps(
            swapsV1Format,
            swapType,
            swapAmount,
            tokenIn,
            tokenOut,
            returnAmount,
            returnAmountConsideringFees,
            marketSp
        );

        expect(expectedTokenAddresses).to.deep.eq(swapInfo.tokenAddresses);
        assert.equal(swapInfo.swaps.length, 2);
        assert.equal('1000000000000000000', swapInfo.swapAmount.toString());
        assert.equal('2000000000000000000', swapInfo.returnAmount.toString());
        assert.equal(
            '1900000000000000000',
            swapInfo.returnAmountConsideringFees.toString()
        );
        assert.equal(tokenIn, swapInfo.tokenIn);
        assert.equal(tokenOut, swapInfo.tokenOut);
        assert.equal(swapInfo.swaps[0].assetInIndex, 0);
        assert.equal(swapInfo.swaps[0].assetOutIndex, 1);
        assert.equal(swapInfo.swaps[1].assetInIndex, 0);
        assert.equal(swapInfo.swaps[1].assetOutIndex, 1);
        assert.equal(swapInfo.swaps[0].amount, '79025357871722424185502');
        assert.equal(swapInfo.swaps[1].amount, '20974642128277575814498');
    });

    it(`Should format multihop swapExactIn`, () => {
        const swapAmount = parseFixed('1', 18);
        const returnAmount = parseFixed('2', 18);
        const returnAmountConsideringFees = parseFixed('1.9', 18);
        const tokenIn = DAI.address;
        const tokenOut = GUSD.address;
        const swapType = SwapTypes.SwapExactIn;

        const swapsV1Format: Swap[][] = testSwaps.multihops;

        const expectedTokenAddresses: string[] = [
            DAI.address,
            WETH.address,
            GUSD.address,
            BAL.address,
        ];

        const swapInfo: SwapInfo = formatSwaps(
            swapsV1Format,
            swapType,
            swapAmount,
            tokenIn,
            tokenOut,
            returnAmount,
            returnAmountConsideringFees,
            marketSp
        );

        expect(expectedTokenAddresses).to.deep.eq(swapInfo.tokenAddresses);
        assert.equal(swapInfo.swaps.length, 4);
        assert.equal('1000000000000000000', swapInfo.swapAmount.toString());
        assert.equal('2000000000000000000', swapInfo.returnAmount.toString());
        assert.equal(
            '1900000000000000000',
            swapInfo.returnAmountConsideringFees.toString()
        );
        assert.equal(tokenIn, swapInfo.tokenIn);
        assert.equal(tokenOut, swapInfo.tokenOut);
        assert.equal(swapInfo.swaps[0].assetInIndex, 0);
        assert.equal(swapInfo.swaps[0].assetOutIndex, 1);
        assert.equal(swapInfo.swaps[1].assetInIndex, 1);
        assert.equal(swapInfo.swaps[1].assetOutIndex, 2);
        assert.equal(swapInfo.swaps[2].assetInIndex, 0);
        assert.equal(swapInfo.swaps[2].assetOutIndex, 3);
        assert.equal(swapInfo.swaps[3].assetInIndex, 3);
        assert.equal(swapInfo.swaps[3].assetOutIndex, 2);
        assert.equal(swapInfo.swaps[0].amount, '79025357871722424185502');
        assert.equal(swapInfo.swaps[1].amount, '0');
        assert.equal(swapInfo.swaps[2].amount, '20974642128277575814498');
        assert.equal(swapInfo.swaps[3].amount, '0');
    });

    it(`Should format direct & multihop swapExactIn`, () => {
        const swapAmount = parseFixed('1', 18);
        const returnAmount = parseFixed('2', 18);
        const returnAmountConsideringFees = parseFixed('1.9', 18);
        const tokenIn = DAI.address;
        const tokenOut = GUSD.address;
        const swapType = SwapTypes.SwapExactIn;

        const swapsV1Format: Swap[][] = testSwaps.directandmultihops;

        const expectedTokenAddresses: string[] = [
            DAI.address,
            GUSD.address,
            BAL.address,
        ];

        const swapInfo: SwapInfo = formatSwaps(
            swapsV1Format,
            swapType,
            swapAmount,
            tokenIn,
            tokenOut,
            returnAmount,
            returnAmountConsideringFees,
            marketSp
        );

        expect(expectedTokenAddresses).to.deep.eq(swapInfo.tokenAddresses);
        assert.equal(swapInfo.swaps.length, 3);
        assert.equal('1000000000000000000', swapInfo.swapAmount.toString());
        assert.equal('2000000000000000000', swapInfo.returnAmount.toString());
        assert.equal(
            '1900000000000000000',
            swapInfo.returnAmountConsideringFees.toString()
        );
        assert.equal(tokenIn, swapInfo.tokenIn);
        assert.equal(tokenOut, swapInfo.tokenOut);
        assert.equal(swapInfo.swaps[0].assetInIndex, 0);
        assert.equal(swapInfo.swaps[0].assetOutIndex, 1);
        assert.equal(swapInfo.swaps[1].assetInIndex, 0);
        assert.equal(swapInfo.swaps[1].assetOutIndex, 2);
        assert.equal(swapInfo.swaps[2].assetInIndex, 2);
        assert.equal(swapInfo.swaps[2].assetOutIndex, 1);
        assert.equal(swapInfo.swaps[0].amount, '79025357871722424185502');
        assert.equal(swapInfo.swaps[1].amount, '20974642128277575814498');
        assert.equal(swapInfo.swaps[2].amount, '0');
    });

    it(`Should format directhop swapExactOut`, () => {
        const swapAmount = parseFixed('1', 18);
        const returnAmount = parseFixed('1', 18);
        const returnAmountConsideringFees = parseFixed('0.9', 18);
        const tokenIn = DAI.address;
        const tokenOut = BAL.address;
        const swapType = SwapTypes.SwapExactOut;

        const swapsV1Format: Swap[][] = testSwaps.directhops;

        const expectedTokenAddresses: string[] = [DAI.address, BAL.address];

        const swapInfo: SwapInfo = formatSwaps(
            swapsV1Format,
            swapType,
            swapAmount,
            tokenIn,
            tokenOut,
            returnAmount,
            returnAmountConsideringFees,
            marketSp
        );

        expect(expectedTokenAddresses).to.deep.eq(swapInfo.tokenAddresses);
        assert.equal(swapInfo.swaps.length, 2);
        assert.equal('1000000000000000000', swapInfo.swapAmount.toString());
        assert.equal('1000000000000000000', swapInfo.returnAmount.toString());
        assert.equal(
            '900000000000000000',
            swapInfo.returnAmountConsideringFees.toString()
        );
        assert.equal(tokenIn, swapInfo.tokenIn);
        assert.equal(tokenOut, swapInfo.tokenOut);
        assert.equal(swapInfo.swaps[0].assetInIndex, 0);
        assert.equal(swapInfo.swaps[0].assetOutIndex, 1);
        assert.equal(swapInfo.swaps[1].assetInIndex, 0);
        assert.equal(swapInfo.swaps[1].assetOutIndex, 1);
        assert.equal(swapInfo.swaps[0].amount, '79025357871722424185502');
        assert.equal(swapInfo.swaps[1].amount, '20974642128277575814498');
    });

    it(`Should format multihop swapExactOut`, () => {
        const swapAmount = parseFixed('1', 18);
        const returnAmount = parseFixed('2', 18);
        const returnAmountConsideringFees = parseFixed('1.9', 18);
        const tokenIn = DAI.address;
        const tokenOut = GUSD.address;
        const swapType = SwapTypes.SwapExactOut;

        const swapsV1Format: Swap[][] = testSwaps.multihops;

        const expectedTokenAddresses: string[] = [
            DAI.address,
            WETH.address,
            GUSD.address,
            BAL.address,
        ];

        const swapInfo: SwapInfo = formatSwaps(
            swapsV1Format,
            swapType,
            swapAmount,
            tokenIn,
            tokenOut,
            returnAmount,
            returnAmountConsideringFees,
            marketSp
        );

        expect(expectedTokenAddresses).to.deep.eq(swapInfo.tokenAddresses);
        assert.equal(swapInfo.swaps.length, 4);
        assert.equal('1000000000000000000', swapInfo.swapAmount.toString());
        assert.equal('2000000000000000000', swapInfo.returnAmount.toString());
        assert.equal(tokenIn, swapInfo.tokenIn);
        assert.equal(tokenOut, swapInfo.tokenOut);
        assert.equal(swapInfo.swaps[0].assetInIndex, 1);
        assert.equal(swapInfo.swaps[0].assetOutIndex, 2);
        assert.equal(swapInfo.swaps[1].assetInIndex, 0);
        assert.equal(swapInfo.swaps[1].assetOutIndex, 1);
        assert.equal(swapInfo.swaps[2].assetInIndex, 3);
        assert.equal(swapInfo.swaps[2].assetOutIndex, 2);
        assert.equal(swapInfo.swaps[3].assetInIndex, 0);
        assert.equal(swapInfo.swaps[3].assetOutIndex, 3);
        assert.equal(swapInfo.swaps[0].amount, '50388502611813030611'); // '79025357871722424185502');
        assert.equal(swapInfo.swaps[1].amount, '0');
        assert.equal(swapInfo.swaps[2].amount, '576855408194315533683'); //'20974642128277575814498');
        assert.equal(swapInfo.swaps[3].amount, '0');
    });

    it(`Should format direct & multihop swapExactOut`, () => {
        const swapAmount = parseFixed('1', 18);
        const returnAmount = parseFixed('2', 18);
        const returnAmountConsideringFees = parseFixed('1.9', 18);
        const tokenIn = DAI.address;
        const tokenOut = GUSD.address;
        const swapType = SwapTypes.SwapExactOut;

        const swapsV1Format: Swap[][] = testSwaps.directandmultihops;

        const expectedTokenAddresses: string[] = [
            DAI.address,
            GUSD.address,
            BAL.address,
        ];

        const swapInfo: SwapInfo = formatSwaps(
            swapsV1Format,
            swapType,
            swapAmount,
            tokenIn,
            tokenOut,
            returnAmount,
            returnAmountConsideringFees,
            marketSp
        );

        expect(expectedTokenAddresses).to.deep.eq(swapInfo.tokenAddresses);
        assert.equal(swapInfo.swaps.length, 3);
        assert.equal('1000000000000000000', swapInfo.swapAmount.toString());
        assert.equal('2000000000000000000', swapInfo.returnAmount.toString());
        assert.equal(tokenIn, swapInfo.tokenIn);
        assert.equal(tokenOut, swapInfo.tokenOut);
        assert.equal(swapInfo.swaps[0].assetInIndex, 0);
        assert.equal(swapInfo.swaps[0].assetOutIndex, 1);
        assert.equal(swapInfo.swaps[1].assetInIndex, 2);
        assert.equal(swapInfo.swaps[1].assetOutIndex, 1);
        assert.equal(swapInfo.swaps[2].assetInIndex, 0);
        assert.equal(swapInfo.swaps[2].assetOutIndex, 2);

        assert.equal(swapInfo.swaps[0].amount, '79025357871722424185502');
        assert.equal(swapInfo.swaps[1].amount, '576855408194315533683');
        assert.equal(swapInfo.swaps[2].amount, '0');
    });

    it(`Should scale 6 decimal token correctly swapExactIn, USDC In`, () => {
        const swapAmount = parseFixed('1', 6);
        const returnAmount = parseFixed('2', 18);
        const returnAmountConsideringFees = parseFixed('1.9', 18);
        const tokenIn = USDC.address;
        const tokenOut = DAI.address;
        const swapType = SwapTypes.SwapExactIn;

        const swapsV1Format: Swap[][] = testSwaps.directhopUSDCIn;

        const expectedTokenAddresses: string[] = [USDC.address, DAI.address];

        const swapInfo: SwapInfo = formatSwaps(
            swapsV1Format,
            swapType,
            swapAmount,
            tokenIn,
            tokenOut,
            returnAmount,
            returnAmountConsideringFees,
            marketSp
        );

        assert.equal(swapInfo.swaps.length, 1);
        assert.equal('1000000', swapInfo.swapAmount.toString());
        assert.equal('2000000000000000000', swapInfo.returnAmount.toString());
        assert.equal(tokenIn, swapInfo.tokenIn);
        assert.equal(tokenOut, swapInfo.tokenOut);
        expect(expectedTokenAddresses).to.deep.eq(swapInfo.tokenAddresses);
        assert.equal(swapInfo.swaps[0].assetInIndex, 0);
        assert.equal(swapInfo.swaps[0].assetOutIndex, 1);
        assert.equal(swapInfo.swaps[0].amount, '77777777');
    });

    it(`Should scale 6 decimal token correctly swapExactOut, USDC In`, () => {
        const swapAmount = parseFixed('1', 18);
        const returnAmount = parseFixed('2', 6);
        const returnAmountConsideringFees = parseFixed('1.9', 6);
        const tokenIn = USDC.address;
        const tokenOut = DAI.address;
        const swapType = SwapTypes.SwapExactOut;

        const swapsV1Format: Swap[][] = testSwaps.directhopUSDCIn;

        const expectedTokenAddresses: string[] = [USDC.address, DAI.address];

        const swapInfo: SwapInfo = formatSwaps(
            swapsV1Format,
            swapType,
            swapAmount,
            tokenIn,
            tokenOut,
            returnAmount,
            returnAmountConsideringFees,
            marketSp
        );

        assert.equal(swapInfo.swaps.length, 1);
        assert.equal('1000000000000000000', swapInfo.swapAmount.toString());
        assert.equal('2000000', swapInfo.returnAmount.toString());
        assert.equal(tokenIn, swapInfo.tokenIn);
        assert.equal(tokenOut, swapInfo.tokenOut);
        expect(expectedTokenAddresses).to.deep.eq(swapInfo.tokenAddresses);
        assert.equal(swapInfo.swaps[0].assetInIndex, 0);
        assert.equal(swapInfo.swaps[0].assetOutIndex, 1);
        assert.equal(swapInfo.swaps[0].amount, '77777777000000000000');
    });

    it(`Should scale 6 decimal token correctly swapExactIn, USDC Out`, () => {
        const swapAmount = parseFixed('1', 18);
        const returnAmount = parseFixed('2', 6);
        const returnAmountConsideringFees = parseFixed('1.9', 6);
        const tokenIn = DAI.address;
        const tokenOut = USDC.address;
        const swapType = SwapTypes.SwapExactIn;

        const swapsV1Format: Swap[][] = testSwaps.directhopUSDCOut;

        const expectedTokenAddresses: string[] = [DAI.address, USDC.address];

        const swapInfo: SwapInfo = formatSwaps(
            swapsV1Format,
            swapType,
            swapAmount,
            tokenIn,
            tokenOut,
            returnAmount,
            returnAmountConsideringFees,
            marketSp
        );

        assert.equal(swapInfo.swaps.length, 1);
        assert.equal('1000000000000000000', swapInfo.swapAmount.toString());
        assert.equal('2000000', swapInfo.returnAmount.toString());
        assert.equal(tokenIn, swapInfo.tokenIn);
        assert.equal(tokenOut, swapInfo.tokenOut);
        expect(expectedTokenAddresses).to.deep.eq(swapInfo.tokenAddresses);
        assert.equal(swapInfo.swaps[0].assetInIndex, 0);
        assert.equal(swapInfo.swaps[0].assetOutIndex, 1);
        assert.equal(swapInfo.swaps[0].amount, '77777777000000000000');
    });

    it(`Should scale 6 decimal token correctly swapExactOut, USDC Out`, () => {
        const swapAmount = parseFixed('1', 6);
        const returnAmount = parseFixed('2', 18);
        const returnAmountConsideringFees = parseFixed('1.9', 18);
        const tokenIn = DAI.address;
        const tokenOut = USDC.address;
        const swapType = SwapTypes.SwapExactOut;

        const swapsV1Format: Swap[][] = testSwaps.directhopUSDCOut;

        const expectedTokenAddresses: string[] = [DAI.address, USDC.address];

        const swapInfo: SwapInfo = formatSwaps(
            swapsV1Format,
            swapType,
            swapAmount,
            tokenIn,
            tokenOut,
            returnAmount,
            returnAmountConsideringFees,
            marketSp
        );

        assert.equal(swapInfo.swaps.length, 1);
        assert.equal('1000000', swapInfo.swapAmount.toString());
        assert.equal('2000000000000000000', swapInfo.returnAmount.toString());
        assert.equal(tokenIn, swapInfo.tokenIn);
        assert.equal(tokenOut, swapInfo.tokenOut);
        expect(expectedTokenAddresses).to.deep.eq(swapInfo.tokenAddresses);
        assert.equal(swapInfo.swaps[0].assetInIndex, 0);
        assert.equal(swapInfo.swaps[0].assetOutIndex, 1);
        assert.equal(swapInfo.swaps[0].amount, '77777777');
    });

    it(`Should handle no swaps case`, () => {
        const swapAmount = parseFixed('1', 18);
        const returnAmount = parseFixed('2', 18);
        const returnAmountConsideringFees = parseFixed('1.9', 18);
        const tokenIn = DAI.address;
        const tokenOut = USDC.address;
        const swapType = SwapTypes.SwapExactOut;

        const swapsV1Format: Swap[][] = [];

        const expectedTokenAddresses: string[] = [];

        const swapInfo: SwapInfo = formatSwaps(
            swapsV1Format,
            swapType,
            swapAmount,
            tokenIn,
            tokenOut,
            returnAmount,
            returnAmountConsideringFees,
            marketSp
        );

        assert.equal(swapInfo.swaps.length, 0);
        assert.equal('0', swapInfo.swapAmount.toString());
        assert.equal('0', swapInfo.returnAmount.toString());
        assert.equal('', swapInfo.tokenIn);
        assert.equal('', swapInfo.tokenOut);
        expect(expectedTokenAddresses).to.deep.eq(swapInfo.tokenAddresses);
    });

    it(`Should return marketSp`, () => {
        const swapAmount = parseFixed('1', 6);
        const returnAmount = parseFixed('2', 18);
        const returnAmountConsideringFees = parseFixed('1.9', 18);
        const tokenIn = DAI.address;
        const tokenOut = USDC.address;
        const swapType = SwapTypes.SwapExactOut;

        const swapsV1Format: Swap[][] = testSwaps.directhopUSDCOut;

        const swapInfo: SwapInfo = formatSwaps(
            swapsV1Format,
            swapType,
            swapAmount,
            tokenIn,
            tokenOut,
            returnAmount,
            returnAmountConsideringFees,
            marketSp
        );

        expect(swapInfo.marketSp.toString()).to.be.eq(marketSp);
    });

    it(`Should format directhop swapExactIn for Weth In, no Eth Wrap`, () => {
        const swapAmount = parseFixed('1', 18);
        const returnAmount = parseFixed('2', 18);
        const returnAmountConsideringFees = parseFixed('1.9', 18);
        const tokenIn = WETH.address;
        const tokenOut = BAL.address;
        const swapType = SwapTypes.SwapExactIn;

        const swapsV1Format: Swap[][] = testSwaps.directhopsWethIn;

        const expectedTokenAddresses: string[] = [WETH.address, BAL.address];

        const swapInfo: SwapInfo = formatSwaps(
            swapsV1Format,
            swapType,
            swapAmount,
            tokenIn,
            tokenOut,
            returnAmount,
            returnAmountConsideringFees,
            marketSp
        );

        expect(expectedTokenAddresses).to.deep.eq(swapInfo.tokenAddresses);
        assert.equal(swapInfo.swaps.length, 1);
        assert.equal('1000000000000000000', swapInfo.swapAmount.toString());
        assert.equal('2000000000000000000', swapInfo.returnAmount.toString());
        assert.equal(tokenIn, swapInfo.tokenIn);
        assert.equal(tokenOut, swapInfo.tokenOut);
        assert.equal(swapInfo.swaps[0].assetInIndex, 0);
        assert.equal(swapInfo.swaps[0].assetOutIndex, 1);
        assert.equal(swapInfo.swaps[0].amount, '79025357871722424185502');
    });

    it(`Should format directhop swapExactIn for Eth Wrap, Weth In`, () => {
        const swapAmount = parseFixed('1', 18);
        const returnAmount = parseFixed('2', 18);
        const returnAmountConsideringFees = parseFixed('1.9', 18);
        const tokenIn = WETH.address; // Weth In
        const tokenOut = BAL.address;
        const swapType = SwapTypes.SwapExactIn;
        const isEthSwap = {
            isEthSwap: true,
            wethAddress: WETH.address,
        };

        const swapsV1Format: Swap[][] = testSwaps.directhopsWethIn;

        const expectedTokenAddresses: string[] = [
            isEthSwap.wethAddress,
            BAL.address,
        ];

        const swapInfo: SwapInfo = formatSwaps(
            swapsV1Format,
            swapType,
            swapAmount,
            tokenIn,
            tokenOut,
            returnAmount,
            returnAmountConsideringFees,
            marketSp
        );

        expect(expectedTokenAddresses).to.deep.eq(swapInfo.tokenAddresses);
        assert.equal(swapInfo.swaps.length, 1);
        assert.equal('1000000000000000000', swapInfo.swapAmount.toString());
        assert.equal('2000000000000000000', swapInfo.returnAmount.toString());
        assert.equal(tokenIn, swapInfo.tokenIn);
        assert.equal(tokenOut, swapInfo.tokenOut);
        assert.equal(swapInfo.swaps[0].assetInIndex, 0);
        assert.equal(swapInfo.swaps[0].assetOutIndex, 1);
        assert.equal(swapInfo.swaps[0].amount, '79025357871722424185502');
    });

    it(`Should format directhop swapExactIn for Weth Out, no Eth Wrap`, () => {
        const swapAmount = parseFixed('1', 18);
        const returnAmount = parseFixed('2', 18);
        const returnAmountConsideringFees = parseFixed('1.9', 18);
        const tokenIn = BAL.address;
        const tokenOut = WETH.address; // Weth Out
        const swapType = SwapTypes.SwapExactIn;

        const swapsV1Format: Swap[][] = testSwaps.directhopsWethOut;

        const expectedTokenAddresses: string[] = [BAL.address, WETH.address];

        const swapInfo: SwapInfo = formatSwaps(
            swapsV1Format,
            swapType,
            swapAmount,
            tokenIn,
            tokenOut,
            returnAmount,
            returnAmountConsideringFees,
            marketSp
        );

        expect(expectedTokenAddresses).to.deep.eq(swapInfo.tokenAddresses);
        assert.equal(swapInfo.swaps.length, 1);
        assert.equal('1000000000000000000', swapInfo.swapAmount.toString());
        assert.equal('2000000000000000000', swapInfo.returnAmount.toString());
        assert.equal(tokenIn, swapInfo.tokenIn);
        assert.equal(tokenOut, swapInfo.tokenOut);
        assert.equal(swapInfo.swaps[0].assetInIndex, 0);
        assert.equal(swapInfo.swaps[0].assetOutIndex, 1);
        assert.equal(swapInfo.swaps[0].amount, '79025357871722424185502');
    });

    it(`Should format directhop swapExactIn for Eth Wrap, Weth Out`, () => {
        const swapAmount = parseFixed('1', 18);
        const returnAmount = parseFixed('2', 18);
        const returnAmountConsideringFees = parseFixed('1.9', 18);
        const tokenIn = BAL.address;
        const tokenOut = WETH.address; // Weth Out
        const swapType = SwapTypes.SwapExactIn;
        const isEthSwap = {
            isEthSwap: true,
            wethAddress: WETH.address,
        };

        const swapsV1Format: Swap[][] = testSwaps.directhopsWethOut;

        const expectedTokenAddresses: string[] = [
            BAL.address,
            isEthSwap.wethAddress,
        ];

        const swapInfo: SwapInfo = formatSwaps(
            swapsV1Format,
            swapType,
            swapAmount,
            tokenIn,
            tokenOut,
            returnAmount,
            returnAmountConsideringFees,
            marketSp
        );

        expect(expectedTokenAddresses).to.deep.eq(swapInfo.tokenAddresses);
        assert.equal(swapInfo.swaps.length, 1);
        assert.equal('1000000000000000000', swapInfo.swapAmount.toString());
        assert.equal('2000000000000000000', swapInfo.returnAmount.toString());
        assert.equal(tokenIn, swapInfo.tokenIn);
        assert.equal(tokenOut, swapInfo.tokenOut);
        assert.equal(swapInfo.swaps[0].assetInIndex, 0);
        assert.equal(swapInfo.swaps[0].assetOutIndex, 1);
        assert.equal(swapInfo.swaps[0].amount, '79025357871722424185502');
    });

    it(`Should format directhop swapExactOut for No Eth Wrap, Weth In`, () => {
        const swapAmount = parseFixed('2', 18);
        const returnAmount = parseFixed('1', 18);
        const returnAmountConsideringFees = parseFixed('0.9', 18);
        const tokenIn = WETH.address;
        const tokenOut = BAL.address;
        const swapType = SwapTypes.SwapExactOut;

        const swapsV1Format: Swap[][] = testSwaps.directhopsWethIn;

        const expectedTokenAddresses: string[] = [WETH.address, BAL.address];

        const swapInfo: SwapInfo = formatSwaps(
            swapsV1Format,
            swapType,
            swapAmount,
            tokenIn,
            tokenOut,
            returnAmount,
            returnAmountConsideringFees,
            marketSp
        );

        expect(expectedTokenAddresses).to.deep.eq(swapInfo.tokenAddresses);
        assert.equal(swapInfo.swaps.length, 1);
        assert.equal('2000000000000000000', swapInfo.swapAmount.toString());
        assert.equal('1000000000000000000', swapInfo.returnAmount.toString());
        assert.equal(tokenIn, swapInfo.tokenIn);
        assert.equal(tokenOut, swapInfo.tokenOut);
        assert.equal(swapInfo.swaps[0].assetInIndex, 0);
        assert.equal(swapInfo.swaps[0].assetOutIndex, 1);
        assert.equal(swapInfo.swaps[0].amount, '79025357871722424185502');
    });

    it(`Should format directhop swapExactOut for Eth Wrap, Weth In`, () => {
        const swapAmount = parseFixed('2', 18);
        const returnAmount = parseFixed('1', 18);
        const returnAmountConsideringFees = parseFixed('0.9', 18);
        const tokenIn = WETH.address;
        const tokenOut = BAL.address;
        const swapType = SwapTypes.SwapExactOut;
        const isEthSwap = {
            isEthSwap: true,
            wethAddress: WETH.address,
        };

        const swapsV1Format: Swap[][] = testSwaps.directhopsWethIn;

        const expectedTokenAddresses: string[] = [
            isEthSwap.wethAddress,
            BAL.address,
        ];

        const swapInfo: SwapInfo = formatSwaps(
            swapsV1Format,
            swapType,
            swapAmount,
            tokenIn,
            tokenOut,
            returnAmount,
            returnAmountConsideringFees,
            marketSp
        );

        expect(expectedTokenAddresses).to.deep.eq(swapInfo.tokenAddresses);
        assert.equal(swapInfo.swaps.length, 1);
        assert.equal('2000000000000000000', swapInfo.swapAmount.toString());
        assert.equal('1000000000000000000', swapInfo.returnAmount.toString());
        assert.equal(tokenIn, swapInfo.tokenIn);
        assert.equal(tokenOut, swapInfo.tokenOut);
        assert.equal(swapInfo.swaps[0].assetInIndex, 0);
        assert.equal(swapInfo.swaps[0].assetOutIndex, 1);
        assert.equal(swapInfo.swaps[0].amount, '79025357871722424185502');
    });

    it(`Should format directhop swapExactOut for No Eth Wrap, Weth Out`, () => {
        const swapAmount = parseFixed('2', 18);
        const returnAmount = parseFixed('1', 18);
        const returnAmountConsideringFees = parseFixed('0.9', 18);
        const tokenIn = BAL.address;
        const tokenOut = WETH.address;
        const swapType = SwapTypes.SwapExactOut;

        const swapsV1Format: Swap[][] = testSwaps.directhopsWethOut;

        const expectedTokenAddresses: string[] = [BAL.address, WETH.address];

        const swapInfo: SwapInfo = formatSwaps(
            swapsV1Format,
            swapType,
            swapAmount,
            tokenIn,
            tokenOut,
            returnAmount,
            returnAmountConsideringFees,
            marketSp
        );

        expect(expectedTokenAddresses).to.deep.eq(swapInfo.tokenAddresses);
        assert.equal(swapInfo.swaps.length, 1);
        assert.equal('2000000000000000000', swapInfo.swapAmount.toString());
        assert.equal('1000000000000000000', swapInfo.returnAmount.toString());
        assert.equal(tokenIn, swapInfo.tokenIn);
        assert.equal(tokenOut, swapInfo.tokenOut);
        assert.equal(swapInfo.swaps[0].assetInIndex, 0);
        assert.equal(swapInfo.swaps[0].assetOutIndex, 1);
        assert.equal(swapInfo.swaps[0].amount, '79025357871722424185502');
    });

    it(`Should format directhop swapExactOut for Eth Wrap, Weth Out`, () => {
        const swapAmount = parseFixed('2', 18);
        const returnAmount = parseFixed('1', 18);
        const returnAmountConsideringFees = parseFixed('0.9', 18);
        const tokenIn = BAL.address;
        const tokenOut = WETH.address;
        const swapType = SwapTypes.SwapExactOut;
        const isEthSwap = {
            isEthSwap: true,
            wethAddress: WETH.address,
        };

        const swapsV1Format: Swap[][] = testSwaps.directhopsWethOut;

        const expectedTokenAddresses: string[] = [
            BAL.address,
            isEthSwap.wethAddress,
        ];

        const swapInfo: SwapInfo = formatSwaps(
            swapsV1Format,
            swapType,
            swapAmount,
            tokenIn,
            tokenOut,
            returnAmount,
            returnAmountConsideringFees,
            marketSp
        );

        expect(expectedTokenAddresses).to.deep.eq(swapInfo.tokenAddresses);
        assert.equal(swapInfo.swaps.length, 1);
        assert.equal('2000000000000000000', swapInfo.swapAmount.toString());
        assert.equal('1000000000000000000', swapInfo.returnAmount.toString());
        assert.equal(tokenIn, swapInfo.tokenIn);
        assert.equal(tokenOut, swapInfo.tokenOut);
        assert.equal(swapInfo.swaps[0].assetInIndex, 0);
        assert.equal(swapInfo.swaps[0].assetOutIndex, 1);
        assert.equal(swapInfo.swaps[0].amount, '79025357871722424185502');
    });

    it(`Should format direct & multihop swapExactIn, No Eth Wrap, Weth In`, () => {
        const swapAmount = parseFixed('1', 18);
        const returnAmount = parseFixed('2', 18);
        const returnAmountConsideringFees = parseFixed('1.9', 18);
        const tokenIn = WETH.address;
        const tokenOut = GUSD.address;
        const swapType = SwapTypes.SwapExactIn;

        const swapsV1Format: Swap[][] = testSwaps.directandmultihopsWethIn;

        const expectedTokenAddresses: string[] = [
            WETH.address,
            GUSD.address,
            BAL.address,
        ];

        const swapInfo: SwapInfo = formatSwaps(
            swapsV1Format,
            swapType,
            swapAmount,
            tokenIn,
            tokenOut,
            returnAmount,
            returnAmountConsideringFees,
            marketSp
        );

        expect(expectedTokenAddresses).to.deep.eq(swapInfo.tokenAddresses);
        assert.equal(swapInfo.swaps.length, 3);
        assert.equal('1000000000000000000', swapInfo.swapAmount.toString());
        assert.equal('2000000000000000000', swapInfo.returnAmount.toString());
        assert.equal(tokenIn, swapInfo.tokenIn);
        assert.equal(tokenOut, swapInfo.tokenOut);
        assert.equal(swapInfo.swaps[0].assetInIndex, 0);
        assert.equal(swapInfo.swaps[0].assetOutIndex, 1);
        assert.equal(swapInfo.swaps[1].assetInIndex, 0);
        assert.equal(swapInfo.swaps[1].assetOutIndex, 2);
        assert.equal(swapInfo.swaps[2].assetInIndex, 2);
        assert.equal(swapInfo.swaps[2].assetOutIndex, 1);
        assert.equal(swapInfo.swaps[0].amount, '79025357871722424185502');
        assert.equal(swapInfo.swaps[1].amount, '20974642128277575814498');
        assert.equal(swapInfo.swaps[2].amount, '0');
    });

    it(`Should format direct & multihop swapExactIn, Eth Wrap, Weth In`, () => {
        const swapAmount = parseFixed('1', 18);
        const returnAmount = parseFixed('2', 18);
        const returnAmountConsideringFees = parseFixed('1.9', 18);
        const tokenIn = WETH.address;
        const tokenOut = GUSD.address;
        const swapType = SwapTypes.SwapExactIn;
        const isEthSwap = {
            isEthSwap: true,
            wethAddress: WETH.address,
        };

        const swapsV1Format: Swap[][] = testSwaps.directandmultihopsWethIn;

        const expectedTokenAddresses: string[] = [
            isEthSwap.wethAddress,
            GUSD.address,
            BAL.address,
        ];

        const swapInfo: SwapInfo = formatSwaps(
            swapsV1Format,
            swapType,
            swapAmount,
            tokenIn,
            tokenOut,
            returnAmount,
            returnAmountConsideringFees,
            marketSp
        );

        expect(expectedTokenAddresses).to.deep.eq(swapInfo.tokenAddresses);
        assert.equal(swapInfo.swaps.length, 3);
        assert.equal('1000000000000000000', swapInfo.swapAmount.toString());
        assert.equal('2000000000000000000', swapInfo.returnAmount.toString());
        assert.equal(tokenIn, swapInfo.tokenIn);
        assert.equal(tokenOut, swapInfo.tokenOut);
        assert.equal(swapInfo.swaps[0].assetInIndex, 0);
        assert.equal(swapInfo.swaps[0].assetOutIndex, 1);
        assert.equal(swapInfo.swaps[1].assetInIndex, 0);
        assert.equal(swapInfo.swaps[1].assetOutIndex, 2);
        assert.equal(swapInfo.swaps[2].assetInIndex, 2);
        assert.equal(swapInfo.swaps[2].assetOutIndex, 1);
        assert.equal(swapInfo.swaps[0].amount, '79025357871722424185502');
        assert.equal(swapInfo.swaps[1].amount, '20974642128277575814498');
        assert.equal(swapInfo.swaps[2].amount, '0');
    });

    it(`Should format direct & multihop swapExactOut, No Eth Wrap, Weth In`, () => {
        const swapAmount = parseFixed('1', 18);
        const returnAmount = parseFixed('2', 18);
        const returnAmountConsideringFees = parseFixed('1.9', 18);
        const tokenIn = WETH.address;
        const tokenOut = GUSD.address;
        const swapType = SwapTypes.SwapExactOut;

        const swapsV1Format: Swap[][] = testSwaps.directandmultihopsWethIn;

        const expectedTokenAddresses: string[] = [
            WETH.address,
            GUSD.address,
            BAL.address,
        ];

        const swapInfo: SwapInfo = formatSwaps(
            swapsV1Format,
            swapType,
            swapAmount,
            tokenIn,
            tokenOut,
            returnAmount,
            returnAmountConsideringFees,
            marketSp
        );

        expect(expectedTokenAddresses).to.deep.eq(swapInfo.tokenAddresses);
        assert.equal(swapInfo.swaps.length, 3);
        assert.equal('1000000000000000000', swapInfo.swapAmount.toString());
        assert.equal('2000000000000000000', swapInfo.returnAmount.toString());
        assert.equal(tokenIn, swapInfo.tokenIn);
        assert.equal(tokenOut, swapInfo.tokenOut);
        assert.equal(swapInfo.swaps[0].assetInIndex, 0);
        assert.equal(swapInfo.swaps[0].assetOutIndex, 1);
        assert.equal(swapInfo.swaps[1].assetInIndex, 2);
        assert.equal(swapInfo.swaps[1].assetOutIndex, 1);
        assert.equal(swapInfo.swaps[2].assetInIndex, 0);
        assert.equal(swapInfo.swaps[2].assetOutIndex, 2);

        assert.equal(swapInfo.swaps[0].amount, '79025357871722424185502');
        assert.equal(swapInfo.swaps[1].amount, '576855408194315533683');
        assert.equal(swapInfo.swaps[2].amount, '0');
    });

    it(`Should format direct & multihop swapExactOut, Eth Wrap, Weth In`, () => {
        const swapAmount = parseFixed('1', 18);
        const returnAmount = parseFixed('2', 18);
        const returnAmountConsideringFees = parseFixed('1.9', 18);
        const tokenIn = WETH.address;
        const tokenOut = GUSD.address;
        const swapType = SwapTypes.SwapExactOut;
        const isEthSwap = {
            isEthSwap: true,
            wethAddress: WETH.address,
        };

        const swapsV1Format: Swap[][] = testSwaps.directandmultihopsWethIn;

        const expectedTokenAddresses: string[] = [
            isEthSwap.wethAddress,
            GUSD.address,
            BAL.address,
        ];

        const swapInfo: SwapInfo = formatSwaps(
            swapsV1Format,
            swapType,
            swapAmount,
            tokenIn,
            tokenOut,
            returnAmount,
            returnAmountConsideringFees,
            marketSp
        );

        expect(expectedTokenAddresses).to.deep.eq(swapInfo.tokenAddresses);
        assert.equal(swapInfo.swaps.length, 3);
        assert.equal('1000000000000000000', swapInfo.swapAmount.toString());
        assert.equal('2000000000000000000', swapInfo.returnAmount.toString());
        assert.equal(tokenIn, swapInfo.tokenIn);
        assert.equal(tokenOut, swapInfo.tokenOut);
        assert.equal(swapInfo.swaps[0].assetInIndex, 0);
        assert.equal(swapInfo.swaps[0].assetOutIndex, 1);
        assert.equal(swapInfo.swaps[1].assetInIndex, 2);
        assert.equal(swapInfo.swaps[1].assetOutIndex, 1);
        assert.equal(swapInfo.swaps[2].assetInIndex, 0);
        assert.equal(swapInfo.swaps[2].assetOutIndex, 2);

        assert.equal(swapInfo.swaps[0].amount, '79025357871722424185502');
        assert.equal(swapInfo.swaps[1].amount, '576855408194315533683');
        assert.equal(swapInfo.swaps[2].amount, '0');
    });

    it(`Should format direct & multihop swapExactIn, No Eth Wrap, Weth In`, () => {
        const swapAmount = parseFixed('1', 18);
        const returnAmount = parseFixed('2', 18);
        const returnAmountConsideringFees = parseFixed('1.9', 18);
        const tokenIn = GUSD.address;
        const tokenOut = WETH.address;
        const swapType = SwapTypes.SwapExactIn;

        const swapsV1Format: Swap[][] = testSwaps.directandmultihopsWethOut;

        const expectedTokenAddresses: string[] = [
            GUSD.address,
            WETH.address,
            BAL.address,
        ];

        const swapInfo: SwapInfo = formatSwaps(
            swapsV1Format,
            swapType,
            swapAmount,
            tokenIn,
            tokenOut,
            returnAmount,
            returnAmountConsideringFees,
            marketSp
        );

        expect(expectedTokenAddresses).to.deep.eq(swapInfo.tokenAddresses);
        assert.equal(swapInfo.swaps.length, 3);
        assert.equal('1000000000000000000', swapInfo.swapAmount.toString());
        assert.equal('2000000000000000000', swapInfo.returnAmount.toString());
        assert.equal(tokenIn, swapInfo.tokenIn);
        assert.equal(tokenOut, swapInfo.tokenOut);
        assert.equal(swapInfo.swaps[0].assetInIndex, 0);
        assert.equal(swapInfo.swaps[0].assetOutIndex, 1);
        assert.equal(swapInfo.swaps[1].assetInIndex, 0);
        assert.equal(swapInfo.swaps[1].assetOutIndex, 2);
        assert.equal(swapInfo.swaps[2].assetInIndex, 2);
        assert.equal(swapInfo.swaps[2].assetOutIndex, 1);
        assert.equal(swapInfo.swaps[0].amount, '79025357871722424185502');
        assert.equal(swapInfo.swaps[1].amount, '20974642128277575814498');
        assert.equal(swapInfo.swaps[2].amount, '0');
    });

    it(`Should format direct & multihop swapExactIn, Eth Wrap, Weth Out`, () => {
        const swapAmount = parseFixed('1', 18);
        const returnAmount = parseFixed('2', 18);
        const returnAmountConsideringFees = parseFixed('1.9', 18);
        const tokenIn = GUSD.address;
        const tokenOut = WETH.address;
        const swapType = SwapTypes.SwapExactIn;
        const isEthSwap = {
            isEthSwap: true,
            wethAddress: WETH.address,
        };

        const swapsV1Format: Swap[][] = testSwaps.directandmultihopsWethOut;

        const expectedTokenAddresses: string[] = [
            GUSD.address,
            isEthSwap.wethAddress,
            BAL.address,
        ];

        const swapInfo: SwapInfo = formatSwaps(
            swapsV1Format,
            swapType,
            swapAmount,
            tokenIn,
            tokenOut,
            returnAmount,
            returnAmountConsideringFees,
            marketSp
        );

        expect(expectedTokenAddresses).to.deep.eq(swapInfo.tokenAddresses);
        assert.equal(swapInfo.swaps.length, 3);
        assert.equal('1000000000000000000', swapInfo.swapAmount.toString());
        assert.equal('2000000000000000000', swapInfo.returnAmount.toString());
        assert.equal(tokenIn, swapInfo.tokenIn);
        assert.equal(tokenOut, swapInfo.tokenOut);
        assert.equal(swapInfo.swaps[0].assetInIndex, 0);
        assert.equal(swapInfo.swaps[0].assetOutIndex, 1);
        assert.equal(swapInfo.swaps[1].assetInIndex, 0);
        assert.equal(swapInfo.swaps[1].assetOutIndex, 2);
        assert.equal(swapInfo.swaps[2].assetInIndex, 2);
        assert.equal(swapInfo.swaps[2].assetOutIndex, 1);
        assert.equal(swapInfo.swaps[0].amount, '79025357871722424185502');
        assert.equal(swapInfo.swaps[1].amount, '20974642128277575814498');
        assert.equal(swapInfo.swaps[2].amount, '0');
    });

    it(`Should format direct & multihop swapExactOut, No Eth Wrap, Weth Out`, () => {
        const swapAmount = parseFixed('1', 18);
        const returnAmount = parseFixed('2', 18);
        const returnAmountConsideringFees = parseFixed('1.9', 18);
        const tokenIn = GUSD.address;
        const tokenOut = WETH.address;
        const swapType = SwapTypes.SwapExactOut;

        const swapsV1Format: Swap[][] = testSwaps.directandmultihopsWethOut;

        const expectedTokenAddresses: string[] = [
            GUSD.address,
            WETH.address,
            BAL.address,
        ];

        const swapInfo: SwapInfo = formatSwaps(
            swapsV1Format,
            swapType,
            swapAmount,
            tokenIn,
            tokenOut,
            returnAmount,
            returnAmountConsideringFees,
            marketSp
        );

        expect(expectedTokenAddresses).to.deep.eq(swapInfo.tokenAddresses);
        assert.equal(swapInfo.swaps.length, 3);
        assert.equal('1000000000000000000', swapInfo.swapAmount.toString());
        assert.equal('2000000000000000000', swapInfo.returnAmount.toString());
        assert.equal(tokenIn, swapInfo.tokenIn);
        assert.equal(tokenOut, swapInfo.tokenOut);
        assert.equal(swapInfo.swaps[0].assetInIndex, 0);
        assert.equal(swapInfo.swaps[0].assetOutIndex, 1);
        assert.equal(swapInfo.swaps[1].assetInIndex, 2);
        assert.equal(swapInfo.swaps[1].assetOutIndex, 1);
        assert.equal(swapInfo.swaps[2].assetInIndex, 0);
        assert.equal(swapInfo.swaps[2].assetOutIndex, 2);

        assert.equal(swapInfo.swaps[0].amount, '79025357871722424185502');
        assert.equal(swapInfo.swaps[1].amount, '576855408194315533683');
        assert.equal(swapInfo.swaps[2].amount, '0');
    });

    it(`Should format direct & multihop swapExactOut, Eth Wrap, Weth Out`, () => {
        const swapAmount = parseFixed('1', 18);
        const returnAmount = parseFixed('2', 18);
        const returnAmountConsideringFees = parseFixed('1.9', 18);
        const tokenIn = GUSD.address;
        const tokenOut = WETH.address;
        const swapType = SwapTypes.SwapExactOut;
        const isEthSwap = {
            isEthSwap: true,
            wethAddress: WETH.address,
        };

        const swapsV1Format: Swap[][] = testSwaps.directandmultihopsWethOut;

        const expectedTokenAddresses: string[] = [
            GUSD.address,
            isEthSwap.wethAddress,
            BAL.address,
        ];

        const swapInfo: SwapInfo = formatSwaps(
            swapsV1Format,
            swapType,
            swapAmount,
            tokenIn,
            tokenOut,
            returnAmount,
            returnAmountConsideringFees,
            marketSp
        );

        expect(expectedTokenAddresses).to.deep.eq(swapInfo.tokenAddresses);
        assert.equal(swapInfo.swaps.length, 3);
        assert.equal('1000000000000000000', swapInfo.swapAmount.toString());
        assert.equal('2000000000000000000', swapInfo.returnAmount.toString());
        assert.equal(tokenIn, swapInfo.tokenIn);
        assert.equal(tokenOut, swapInfo.tokenOut);
        assert.equal(swapInfo.swaps[0].assetInIndex, 0);
        assert.equal(swapInfo.swaps[0].assetOutIndex, 1);
        assert.equal(swapInfo.swaps[1].assetInIndex, 2);
        assert.equal(swapInfo.swaps[1].assetOutIndex, 1);
        assert.equal(swapInfo.swaps[2].assetInIndex, 0);
        assert.equal(swapInfo.swaps[2].assetOutIndex, 2);

        assert.equal(swapInfo.swaps[0].amount, '79025357871722424185502');
        assert.equal(swapInfo.swaps[1].amount, '576855408194315533683');
        assert.equal(swapInfo.swaps[2].amount, '0');
    });

    context(`Tests for handling tokens with wrapping, i.e. ETH/WETH`, () => {
        // it(`Should handle non-wrapped tokens`, async () => {
        //     const tokenIn = DAI.address;
        //     const tokenOut = BAL.address;
        //     const chainId = 1;
        //     const swapAmount = bnum('7.7');
        //     const wrappedInfo = await getWrappedInfo(provider, SwapTypes.SwapExactIn, tokenIn, tokenOut, chainId, swapAmount);

        //     expect(wrappedInfo.tokenIn.wrapType).to.eq(WrapTypes.None);
        //     expect(wrappedInfo.tokenIn.addressOriginal).to.eq(tokenIn.toLowerCase());
        //     expect(wrappedInfo.tokenIn.addressForSwaps).to.eq(tokenIn.toLowerCase());
        //     expect(wrappedInfo.tokenOut.wrapType).to.eq(WrapTypes.None);
        //     expect(wrappedInfo.tokenOut.addressOriginal).to.eq(tokenOut.toLowerCase());
        //     expect(wrappedInfo.tokenOut.addressForSwaps).to.eq(tokenOut.toLowerCase());
        //     expect(wrappedInfo.swapAmountOriginal.toString()).to.eq(swapAmount.toString());
        //     expect(wrappedInfo.swapAmountForSwaps?.toString()).to.eq(swapAmount.toString());
        //     expect(wrappedInfo.tokenIn.rate.toString()).to.eq('1');
        //     expect(wrappedInfo.tokenOut.rate.toString()).to.eq('1');
        // });

        // it(`Should handle ETH token in`, async () => {
        //     const tokenIn = AddressZero;
        //     const tokenOut = BAL.address;
        //     const chainId = 1;
        //     const swapAmount = bnum('7.7');
        //     const wrappedInfo = await getWrappedInfo(provider, SwapTypes.SwapExactIn, tokenIn, tokenOut, chainId, swapAmount);

        //     expect(wrappedInfo.tokenIn.wrapType).to.eq(WrapTypes.ETH);
        //     expect(wrappedInfo.tokenIn.addressOriginal).to.eq(tokenIn.toLowerCase());
        //     expect(wrappedInfo.tokenIn.addressForSwaps).to.eq(WETHADDR[chainId].toLowerCase());
        //     expect(wrappedInfo.tokenOut.wrapType).to.eq(WrapTypes.None);
        //     expect(wrappedInfo.tokenOut.addressOriginal).to.eq(tokenOut.toLowerCase());
        //     expect(wrappedInfo.tokenOut.addressForSwaps).to.eq(tokenOut.toLowerCase());
        //     expect(wrappedInfo.swapAmountOriginal.toString()).to.eq(swapAmount.toString());
        //     expect(wrappedInfo.swapAmountForSwaps?.toString()).to.eq(swapAmount.toString());
        //     expect(wrappedInfo.tokenIn.rate.toString()).to.eq('1');
        //     expect(wrappedInfo.tokenOut.rate.toString()).to.eq('1');
        // });

        // it(`Should handle ETH token out`, async () => {
        //     const tokenIn = BAL.address;
        //     const tokenOut = AddressZero;
        //     const chainId = 1;
        //     const swapAmount = bnum('7.7');
        //     const wrappedInfo = await getWrappedInfo(provider, SwapTypes.SwapExactIn, tokenIn, tokenOut, chainId, swapAmount);

        //     expect(wrappedInfo.tokenIn.wrapType).to.eq(WrapTypes.None);
        //     expect(wrappedInfo.tokenIn.addressOriginal).to.eq(tokenIn.toLowerCase());
        //     expect(wrappedInfo.tokenIn.addressForSwaps).to.eq(tokenIn.toLowerCase());
        //     expect(wrappedInfo.tokenOut.wrapType).to.eq(WrapTypes.ETH);
        //     expect(wrappedInfo.tokenOut.addressOriginal).to.eq(tokenOut.toLowerCase());
        //     expect(wrappedInfo.tokenOut.addressForSwaps).to.eq(WETHADDR[chainId].toLowerCase());
        //     expect(wrappedInfo.swapAmountOriginal.toString()).to.eq(swapAmount.toString());
        //     expect(wrappedInfo.swapAmountForSwaps?.toString()).to.eq(swapAmount.toString());
        //     expect(wrappedInfo.tokenIn.rate.toString()).to.eq('1');
        //     expect(wrappedInfo.tokenOut.rate.toString()).to.eq('1');
        // });

        // it(`Should handle stETH token in, SwapExactIn`, async () => {
        //     const chainId = 1;
        //     const tokenIn = Lido.stETH[chainId];
        //     const tokenOut = BAL.address;
        //     const swapAmount = bnum('7.7');
        //     const wrappedInfo = await getWrappedInfo(provider, SwapTypes.SwapExactIn, tokenIn, tokenOut, chainId, swapAmount);

        //     expect(wrappedInfo.tokenIn.wrapType).to.eq(WrapTypes.stETH);
        //     expect(wrappedInfo.tokenIn.addressOriginal).to.eq(tokenIn.toLowerCase());
        //     expect(wrappedInfo.tokenIn.addressForSwaps).to.eq(Lido.wstETH[chainId]);
        //     expect(wrappedInfo.tokenOut.wrapType).to.eq(WrapTypes.None);
        //     expect(wrappedInfo.tokenOut.addressOriginal).to.eq(tokenOut.toLowerCase());
        //     expect(wrappedInfo.tokenOut.addressForSwaps).to.eq(tokenOut.toLowerCase());
        //     expect(wrappedInfo.swapAmountOriginal.toString()).to.eq(swapAmount.toString());
        //     const rate = await getStEthRate(provider, chainId);
        //     expect(wrappedInfo.swapAmountForSwaps?.toString()).to.eq(swapAmount.times(rate).dp(18).toString());
        //     expect(wrappedInfo.tokenIn.rate.toString()).to.eq(rate.toString());
        //     expect(wrappedInfo.tokenOut.rate.toString()).to.eq('1');
        // });

        // it(`Should handle stETH token in, SwapExactOut`, async () => {
        //     const chainId = 1;
        //     const tokenIn = Lido.stETH[chainId];
        //     const tokenOut = BAL.address;
        //     const swapAmount = bnum('7.7');
        //     const wrappedInfo = await getWrappedInfo(provider, SwapTypes.SwapExactOut, tokenIn, tokenOut, chainId, swapAmount);

        //     expect(wrappedInfo.tokenIn.wrapType).to.eq(WrapTypes.stETH);
        //     expect(wrappedInfo.tokenIn.addressOriginal).to.eq(tokenIn.toLowerCase());
        //     expect(wrappedInfo.tokenIn.addressForSwaps).to.eq(Lido.wstETH[chainId]);
        //     expect(wrappedInfo.tokenOut.wrapType).to.eq(WrapTypes.None);
        //     expect(wrappedInfo.tokenOut.addressOriginal).to.eq(tokenOut.toLowerCase());
        //     expect(wrappedInfo.tokenOut.addressForSwaps).to.eq(tokenOut.toLowerCase());
        //     expect(wrappedInfo.swapAmountOriginal.toString()).to.eq(swapAmount.toString());
        //     expect(wrappedInfo.swapAmountForSwaps?.toString()).to.eq(swapAmount.toString());
        //     const rate = await getStEthRate(provider, chainId);
        //     expect(wrappedInfo.tokenIn.rate.toString()).to.eq(rate.toString());
        //     expect(wrappedInfo.tokenOut.rate.toString()).to.eq('1');
        // });

        // it(`Should handle stETH token out, SwapExactIn`, async () => {
        //     const chainId = 1;
        //     const tokenIn = BAL.address;
        //     const tokenOut = Lido.stETH[chainId];
        //     const swapAmount = bnum('7.7');
        //     const wrappedInfo = await getWrappedInfo(provider, SwapTypes.SwapExactIn, tokenIn, tokenOut, chainId, swapAmount);

        //     expect(wrappedInfo.tokenIn.wrapType).to.eq(WrapTypes.None);
        //     expect(wrappedInfo.tokenIn.addressOriginal).to.eq(tokenIn.toLowerCase());
        //     expect(wrappedInfo.tokenIn.addressForSwaps).to.eq(tokenIn.toLowerCase());
        //     expect(wrappedInfo.tokenOut.wrapType).to.eq(WrapTypes.stETH);
        //     expect(wrappedInfo.tokenOut.addressOriginal).to.eq(tokenOut.toLowerCase());
        //     expect(wrappedInfo.tokenOut.addressForSwaps).to.eq(Lido.wstETH[chainId]);
        //     expect(wrappedInfo.swapAmountOriginal.toString()).to.eq(swapAmount.toString());
        //     const rate = await getStEthRate(provider, chainId);
        //     expect(wrappedInfo.swapAmountForSwaps?.toString()).to.eq(swapAmount.toString());
        //     expect(wrappedInfo.tokenIn.rate.toString()).to.eq('1');
        //     expect(wrappedInfo.tokenOut.rate.toString()).to.eq(rate.toString());
        // });

        // it(`Should handle stETH token out, SwapExactOut`, async () => {
        //     const chainId = 1;
        //     const tokenIn = BAL.address;
        //     const tokenOut = Lido.stETH[chainId];
        //     const swapAmount = bnum('7.7');
        //     const wrappedInfo = await getWrappedInfo(provider, SwapTypes.SwapExactOut, tokenIn, tokenOut, chainId, swapAmount);

        //     expect(wrappedInfo.tokenIn.wrapType).to.eq(WrapTypes.None);
        //     expect(wrappedInfo.tokenIn.addressOriginal).to.eq(tokenIn.toLowerCase());
        //     expect(wrappedInfo.tokenIn.addressForSwaps).to.eq(tokenIn.toLowerCase());
        //     expect(wrappedInfo.tokenOut.wrapType).to.eq(WrapTypes.stETH);
        //     expect(wrappedInfo.tokenOut.addressOriginal).to.eq(tokenOut.toLowerCase());
        //     expect(wrappedInfo.tokenOut.addressForSwaps).to.eq(Lido.wstETH[chainId]);
        //     expect(wrappedInfo.swapAmountOriginal.toString()).to.eq(swapAmount.toString());
        //     const rate = await getStEthRate(provider, chainId);
        //     expect(wrappedInfo.swapAmountForSwaps?.toString()).to.eq(swapAmount.times(rate).dp(18).toString());
        //     expect(wrappedInfo.tokenIn.rate.toString()).to.eq('1');
        //     expect(wrappedInfo.tokenOut.rate.toString()).to.eq(rate.toString());
        // });

        // it(`setWrappedInfo, no swaps`, async () => {
        //     const chainId = 1;
        //     const swapType = SwapTypes.SwapExactIn;
        //     const tokenIn = BAL.address;
        //     const tokenOut = Lido.stETH[chainId];
        //     const swapAmount = bnum(0);

        //     const swapInfo: SwapInfo = {
        //         tokenAddresses: [],
        //         swaps: [],
        //         swapAmount: bnum(0),
        //         swapAmountForSwaps: Zero,
        //         returnAmount: bnum(0),
        //         returnAmountFromSwaps: Zero,
        //         returnAmountConsideringFees: bnum(0),
        //         tokenIn: '',
        //         tokenOut: '',
        //         marketSp: Zero.toString()
        //     }

        //     const wrappedInfo = await getWrappedInfo(provider, SwapTypes.SwapExactOut, tokenIn, tokenOut, chainId, swapAmount);

        //     const swapInfoUpdated = setWrappedInfo(swapInfo, swapType, wrappedInfo, chainId);

        //     expect(swapInfoUpdated.swapAmount.toString()).be.eq('0');
        //     expect(swapInfoUpdated.swaps.length).be.eq(0);
        // });

        it(`setWrappedInfo, ETH In, SwapExactIn`, async () => {
            const chainId = 1;
            const swapType = SwapTypes.SwapExactIn;
            const tokenIn = AddressZero;
            const tokenOut = BAL.address;
            const swapAmount = parseFixed('7.7', 18);
            const returnAmount = parseFixed('1.67', 18);

            const swap: SwapV2 = {
                poolId: '0x',
                assetInIndex: 0,
                assetOutIndex: 1,
                amount: '1',
                userData: '0x',
            };

            const swapInfo: SwapInfo = {
                tokenAddresses: [WETHADDR[chainId], BAL.address],
                swaps: [swap, swap], // Doesn't need valid swaps for this
                swapAmount,
                swapAmountForSwaps: Zero, // This isn't set until after setWrappedInfo
                returnAmount,
                returnAmountConsideringFees: returnAmount,
                returnAmountFromSwaps: Zero, // This isn't set until after setWrappedInfo
                tokenIn: WETHADDR[chainId],
<<<<<<< HEAD
                tokenOut: BAL.address,
                marketSp: bnum(0),
=======
                tokenOut: BAL,
                marketSp: Zero.toString(),
>>>>>>> d093f162
            };

            const wrappedInfo = await getWrappedInfo(
                provider,
                swapType,
                tokenIn,
                tokenOut,
                chainId,
                swapAmount
            );

            const swapInfoUpdated = setWrappedInfo(
                swapInfo,
                swapType,
                wrappedInfo,
                chainId
            );

            expect(swapInfoUpdated.tokenAddresses).to.deep.eq([
                AddressZero,
                BAL.address,
            ]);
            expect(swapInfoUpdated.swapAmount.toString()).to.eq(
                swapAmount.toString()
            );
            expect(swapInfoUpdated.swapAmountForSwaps?.toString()).to.eq(
                swapAmount.toString()
            );
            expect(swapInfoUpdated.returnAmount.toString()).to.eq(
                returnAmount.toString()
            );
            // Return amount from swaps will only be different if token has an exchangeRate
            expect(swapInfoUpdated.returnAmountFromSwaps?.toString()).to.eq(
                returnAmount.toString()
            );
            expect(swapInfoUpdated.tokenIn).to.eq(tokenIn);
            expect(swapInfoUpdated.tokenOut).to.eq(tokenOut);
        });

        it(`setWrappedInfo, ETH In, SwapExactOut`, async () => {
            const chainId = 1;
            const swapType = SwapTypes.SwapExactOut;
            const tokenIn = AddressZero;
            const tokenOut = BAL.address;
            const swapAmount = parseFixed('7.7', 18);
            const returnAmount = parseFixed('1.67', 18);

            const swap: SwapV2 = {
                poolId: '0x',
                assetInIndex: 0,
                assetOutIndex: 1,
                amount: '1',
                userData: '0x',
            };

            const swapInfo: SwapInfo = {
                tokenAddresses: [WETHADDR[chainId], BAL.address],
                swaps: [swap, swap], // Doesn't need valid swaps for this
                swapAmount,
                swapAmountForSwaps: Zero, // This isn't set until after setWrappedInfo
                returnAmount,
                returnAmountConsideringFees: returnAmount,
                returnAmountFromSwaps: Zero, // This isn't set until after setWrappedInfo
                tokenIn: WETHADDR[chainId],
<<<<<<< HEAD
                tokenOut: BAL.address,
                marketSp: bnum(0),
=======
                tokenOut: BAL,
                marketSp: Zero.toString(),
>>>>>>> d093f162
            };

            const wrappedInfo = await getWrappedInfo(
                provider,
                swapType,
                tokenIn,
                tokenOut,
                chainId,
                swapAmount
            );

            const swapInfoUpdated = setWrappedInfo(
                swapInfo,
                swapType,
                wrappedInfo,
                chainId
            );

            expect(swapInfoUpdated.tokenAddresses).to.deep.eq([
                AddressZero,
                BAL.address,
            ]);
            expect(swapInfoUpdated.swapAmount.toString()).to.eq(
                swapAmount.toString()
            );
            expect(swapInfoUpdated.swapAmountForSwaps?.toString()).to.eq(
                swapAmount.toString()
            );
            expect(swapInfoUpdated.returnAmount.toString()).to.eq(
                returnAmount.toString()
            );
            // Return amount from swaps will only be different if token has an exchangeRate
            expect(swapInfoUpdated.returnAmountFromSwaps?.toString()).to.eq(
                returnAmount.toString()
            );
            expect(swapInfoUpdated.tokenIn).to.eq(tokenIn);
            expect(swapInfoUpdated.tokenOut).to.eq(tokenOut);
        });

        it(`setWrappedInfo, ETH Out, SwapExactIn`, async () => {
            const chainId = 1;
            const swapType = SwapTypes.SwapExactIn;
            const tokenIn = BAL.address;
            const tokenOut = AddressZero;
            const swapAmount = parseFixed('7.7', 18);
            const returnAmount = parseFixed('1.67', 18);

            const swap: SwapV2 = {
                poolId: '0x',
                assetInIndex: 0,
                assetOutIndex: 1,
                amount: '1',
                userData: '0x',
            };

            const swapInfo: SwapInfo = {
                tokenAddresses: [BAL.address, WETHADDR[chainId]],
                swaps: [swap, swap], // Doesn't need valid swaps for this
                swapAmount,
                swapAmountForSwaps: Zero, // This isn't set until after setWrappedInfo
                returnAmount,
                returnAmountFromSwaps: Zero, // This isn't set until after setWrappedInfo
                returnAmountConsideringFees: returnAmount,
                tokenIn: BAL.address,
                tokenOut: WETHADDR[chainId],
                marketSp: Zero.toString(),
            };

            const wrappedInfo = await getWrappedInfo(
                provider,
                swapType,
                tokenIn,
                tokenOut,
                chainId,
                swapAmount
            );

            const swapInfoUpdated = setWrappedInfo(
                swapInfo,
                swapType,
                wrappedInfo,
                chainId
            );

            expect(swapInfoUpdated.tokenAddresses).to.deep.eq([
                BAL.address,
                AddressZero,
            ]);
            expect(swapInfoUpdated.swapAmount.toString()).to.eq(
                swapAmount.toString()
            );
            expect(swapInfoUpdated.swapAmountForSwaps?.toString()).to.eq(
                swapAmount.toString()
            );
            expect(swapInfoUpdated.returnAmount.toString()).to.eq(
                returnAmount.toString()
            );
            // Return amount from swaps will only be different if token has an exchangeRate
            expect(swapInfoUpdated.returnAmountFromSwaps?.toString()).to.eq(
                returnAmount.toString()
            );
            expect(swapInfoUpdated.tokenIn).to.eq(tokenIn);
            expect(swapInfoUpdated.tokenOut).to.eq(tokenOut);
        });

        it(`setWrappedInfo, ETH Out, SwapExactOut`, async () => {
            const chainId = 1;
            const swapType = SwapTypes.SwapExactOut;
            const tokenIn = BAL.address;
            const tokenOut = AddressZero;
            const swapAmount = parseFixed('7.7', 18);
            const returnAmount = parseFixed('1.67', 18);

            const swap: SwapV2 = {
                poolId: '0x',
                assetInIndex: 0,
                assetOutIndex: 1,
                amount: '1',
                userData: '0x',
            };

            const swapInfo: SwapInfo = {
                tokenAddresses: [BAL.address, WETHADDR[chainId]],
                swaps: [swap, swap], // Doesn't need valid swaps for this
                swapAmount,
                swapAmountForSwaps: Zero, // This isn't set until after setWrappedInfo
                returnAmount,
                returnAmountFromSwaps: Zero, // This isn't set until after setWrappedInfo
                returnAmountConsideringFees: returnAmount,
                tokenIn: BAL.address,
                tokenOut: WETHADDR[chainId],
                marketSp: Zero.toString(),
            };

            const wrappedInfo = await getWrappedInfo(
                provider,
                swapType,
                tokenIn,
                tokenOut,
                chainId,
                swapAmount
            );

            const swapInfoUpdated = setWrappedInfo(
                swapInfo,
                swapType,
                wrappedInfo,
                chainId
            );

            expect(swapInfoUpdated.tokenAddresses).to.deep.eq([
                BAL.address,
                AddressZero,
            ]);
            expect(swapInfoUpdated.swapAmount.toString()).to.eq(
                swapAmount.toString()
            );
            expect(swapInfoUpdated.swapAmountForSwaps?.toString()).to.eq(
                swapAmount.toString()
            );
            expect(swapInfoUpdated.returnAmount.toString()).to.eq(
                returnAmount.toString()
            );
            // Return amount from swaps will only be different if token has an exchangeRate
            expect(swapInfoUpdated.returnAmountFromSwaps?.toString()).to.eq(
                returnAmount.toString()
            );
            expect(swapInfoUpdated.tokenIn).to.eq(tokenIn);
            expect(swapInfoUpdated.tokenOut).to.eq(tokenOut);
        });

        it(`setWrappedInfo, stETH In, SwapExactIn`, async () => {
            const chainId = 1;
            const swapType = SwapTypes.SwapExactIn;
            const tokenIn = Lido.stETH[chainId];
            const tokenOut = BAL.address;
            const swapAmount = parseFixed('7.7', 18);
            const returnAmount = parseFixed('1.67', 18);

            const swap: SwapV2 = {
                poolId: '0x',
                assetInIndex: 0,
                assetOutIndex: 1,
                amount: '1',
                userData: '0x',
            };

            const swapInfo: SwapInfo = {
                tokenAddresses: [Lido.wstETH[chainId], BAL.address],
                swaps: [swap, swap], // Doesn't need valid swaps for this
                swapAmount,
                swapAmountForSwaps: Zero, // This isn't set until after setWrappedInfo
                returnAmount,
                returnAmountFromSwaps: Zero, // This isn't set until after setWrappedInfo
                returnAmountConsideringFees: returnAmount,
                tokenIn: Lido.wstETH[chainId],
                tokenOut: tokenOut,
                marketSp: Zero.toString(),
            };

            const wrappedInfo = await getWrappedInfo(
                provider,
                swapType,
                tokenIn,
                tokenOut,
                chainId,
                swapAmount
            );

            const swapInfoUpdated = setWrappedInfo(
                swapInfo,
                swapType,
                wrappedInfo,
                chainId
            );

            expect(swapInfoUpdated.tokenAddresses).to.deep.eq([
                Lido.wstETH[chainId],
                BAL.address,
            ]);
            expect(swapInfoUpdated.swapAmount.toString()).to.eq(
                swapAmount.toString()
            );
            // This should be equivalent amount of wstETH in for swaps
            expect(swapInfoUpdated.swapAmountForSwaps?.toString()).to.eq(
                wrappedInfo.swapAmountForSwaps.toString()
            );
            // Return amount is in BAL so no conversion
            expect(swapInfoUpdated.returnAmount.toString()).to.eq(
                returnAmount.toString()
            );
            // Return amount from swaps will only be different if token has an exchangeRate
            expect(swapInfoUpdated.returnAmountFromSwaps?.toString()).to.eq(
                returnAmount.toString()
            );
            expect(swapInfoUpdated.tokenIn).to.eq(tokenIn);
            expect(swapInfoUpdated.tokenOut).to.eq(tokenOut);
        });

        it(`setWrappedInfo, stETH In, SwapExactOut`, async () => {
            const chainId = 1;
            const swapType = SwapTypes.SwapExactOut;
            const tokenIn = Lido.stETH[chainId];
            const tokenOut = BAL.address;
            const swapAmount = parseFixed('7.7', 18);
            const returnAmount = parseFixed('1.67', 18);

            const swap: SwapV2 = {
                poolId: '0x',
                assetInIndex: 0,
                assetOutIndex: 1,
                amount: '1',
                userData: '0x',
            };

            const swapInfo: SwapInfo = {
                tokenAddresses: [Lido.wstETH[chainId], BAL.address],
                swaps: [swap, swap], // Doesn't need valid swaps for this
                swapAmount,
                swapAmountForSwaps: Zero, // This isn't set until after setWrappedInfo
                returnAmount,
                returnAmountFromSwaps: Zero, // This isn't set until after setWrappedInfo
                returnAmountConsideringFees: returnAmount,
                tokenIn: Lido.wstETH[chainId],
                tokenOut: tokenOut,
                marketSp: Zero.toString(),
            };

            const wrappedInfo = await getWrappedInfo(
                provider,
                swapType,
                tokenIn,
                tokenOut,
                chainId,
                swapAmount
            );

            const swapInfoUpdated = setWrappedInfo(
                swapInfo,
                swapType,
                wrappedInfo,
                chainId
            );

            expect(swapInfoUpdated.tokenAddresses).to.deep.eq([
                Lido.wstETH[chainId],
                BAL.address,
            ]);
            expect(swapInfoUpdated.swapAmount.toString()).to.eq(
                swapAmount.toString()
            );
            // BAL is out so should be same
            expect(swapInfoUpdated.swapAmountForSwaps?.toString()).to.eq(
                swapInfoUpdated.swapAmount.toString()
            );
            // Return amount is in stETH so needs conversion
            expect(swapInfoUpdated.returnAmount.toString()).to.eq(
                returnAmount.mul(ONE).div(wrappedInfo.tokenIn.rate).toString()
            );
            // Return amount from swaps is original return amount
            expect(swapInfoUpdated.returnAmountFromSwaps?.toString()).to.eq(
                returnAmount.toString()
            );
            expect(swapInfoUpdated.tokenIn).to.eq(tokenIn);
            expect(swapInfoUpdated.tokenOut).to.eq(tokenOut);
        });

        it(`setWrappedInfo, stETH Out, SwapExactIn`, async () => {
            const chainId = 1;
            const swapType = SwapTypes.SwapExactIn;
            const tokenIn = BAL.address;
            const tokenOut = Lido.stETH[chainId];
            const swapAmount = parseFixed('7.7', 18);
            const returnAmount = parseFixed('1.67', 18);

            const swap: SwapV2 = {
                poolId: '0x',
                assetInIndex: 0,
                assetOutIndex: 1,
                amount: '1',
                userData: '0x',
            };

            const swapInfo: SwapInfo = {
                tokenAddresses: [BAL.address, Lido.wstETH[chainId]],
                swaps: [swap, swap], // Doesn't need valid swaps for this
                swapAmount,
                swapAmountForSwaps: Zero, // This isn't set until after setWrappedInfo
                returnAmount,
                returnAmountFromSwaps: Zero, // This isn't set until after setWrappedInfo
                returnAmountConsideringFees: returnAmount,
                tokenIn: tokenIn,
                tokenOut: Lido.wstETH[chainId],
                marketSp: Zero.toString(),
            };

            const wrappedInfo = await getWrappedInfo(
                provider,
                swapType,
                tokenIn,
                tokenOut,
                chainId,
                swapAmount
            );

            const swapInfoUpdated = setWrappedInfo(
                swapInfo,
                swapType,
                wrappedInfo,
                chainId
            );

            expect(swapInfoUpdated.tokenAddresses).to.deep.eq([
                BAL.address,
                Lido.wstETH[chainId],
            ]);
            expect(swapInfoUpdated.swapAmount.toString()).to.eq(
                swapAmount.toString()
            );
            // This should equal swap amount as BAL in
            expect(swapInfoUpdated.swapAmountForSwaps?.toString()).to.eq(
                swapAmount.toString()
            );
            // Return amount is stETH so from swaps will be converted
            expect(swapInfoUpdated.returnAmount.toString()).to.eq(
                returnAmount
                    .mul(ONE.toString())
                    .div(wrappedInfo.tokenOut.rate.toString())
                    .toString()
            );
            // Return amount from swaps is original return amount
            expect(swapInfoUpdated.returnAmountFromSwaps?.toString()).to.eq(
                returnAmount.toString()
            );
            expect(swapInfoUpdated.tokenIn).to.eq(tokenIn);
            expect(swapInfoUpdated.tokenOut).to.eq(tokenOut);
        });

        it(`setWrappedInfo, stETH Out, SwapExactOut`, async () => {
            const chainId = 1;
            const swapType = SwapTypes.SwapExactOut;
            const tokenIn = BAL.address;
            const tokenOut = Lido.stETH[chainId];
            const swapAmount = parseFixed('7.7', 18);
            const returnAmount = parseFixed('1.67', 18);

            const swap: SwapV2 = {
                poolId: '0x',
                assetInIndex: 0,
                assetOutIndex: 1,
                amount: '1',
                userData: '0x',
            };

            const swapInfo: SwapInfo = {
                tokenAddresses: [BAL.address, Lido.wstETH[chainId]],
                swaps: [swap, swap], // Doesn't need valid swaps for this
                swapAmount,
                swapAmountForSwaps: Zero, // This isn't set until after setWrappedInfo
                returnAmount,
                returnAmountFromSwaps: Zero, // This isn't set until after setWrappedInfo
                returnAmountConsideringFees: returnAmount,
                tokenIn: tokenIn,
                tokenOut: Lido.wstETH[chainId],
                marketSp: Zero.toString(),
            };

            const wrappedInfo = await getWrappedInfo(
                provider,
                swapType,
                tokenIn,
                tokenOut,
                chainId,
                swapAmount
            );

            const swapInfoUpdated = setWrappedInfo(
                swapInfo,
                swapType,
                wrappedInfo,
                chainId
            );

            expect(swapInfoUpdated.tokenAddresses).to.deep.eq([
                BAL.address,
                Lido.wstETH[chainId],
            ]);
            expect(swapInfoUpdated.swapAmount.toString()).to.eq(
                swapAmount.toString()
            );
            // stETH in so should be exchanged to wstETH
            expect(swapInfoUpdated.swapAmountForSwaps?.toString()).to.eq(
                bnum(swapAmount.toString())
                    .times(wrappedInfo.tokenOut.rate.toString())
                    .dividedBy(ONE.toString())
                    .dp(0)
                    .toString()
            );
            // Return amount is BAL so no exchange
            expect(swapInfoUpdated.returnAmount.toString()).to.eq(
                returnAmount.toString()
            );
            // Return amount from swaps is original return amount
            expect(swapInfoUpdated.returnAmountFromSwaps?.toString()).to.eq(
                returnAmount.toString()
            );
            expect(swapInfoUpdated.tokenIn).to.eq(tokenIn);
            expect(swapInfoUpdated.tokenOut).to.eq(tokenOut);
        });

        it(`setWrappedInfo, stETH > ETH`, async () => {
            const chainId = 1;
            const swapType = SwapTypes.SwapExactIn;
            const tokenIn = Lido.stETH[chainId];
            const tokenOut = AddressZero;
            const swapAmount = parseFixed('7.7', 18);
            const returnAmount = parseFixed('1.67', 18);

            const swap: SwapV2 = {
                poolId: '0x',
                assetInIndex: 0,
                assetOutIndex: 1,
                amount: '1',
                userData: '0x',
            };

            const swapInfo: SwapInfo = {
                tokenAddresses: [Lido.wstETH[chainId], WETHADDR[chainId]],
                swaps: [swap, swap], // Doesn't need valid swaps for this
                swapAmount,
                swapAmountForSwaps: Zero, // This isn't set until after setWrappedInfo
                returnAmount,
                returnAmountFromSwaps: Zero, // This isn't set until after setWrappedInfo
                returnAmountConsideringFees: returnAmount,
                tokenIn: Lido.wstETH[chainId],
                tokenOut: WETHADDR[chainId],
                marketSp: Zero.toString(),
            };

            const wrappedInfo = await getWrappedInfo(
                provider,
                swapType,
                tokenIn,
                tokenOut,
                chainId,
                swapAmount
            );

            const swapInfoUpdated = setWrappedInfo(
                swapInfo,
                swapType,
                wrappedInfo,
                chainId
            );

            expect(swapInfoUpdated.tokenAddresses).to.deep.eq([
                Lido.wstETH[chainId],
                AddressZero,
            ]);
            expect(swapInfoUpdated.swapAmount.toString()).to.eq(
                swapAmount.toString()
            );
            // This should be equivalent amount of wstETH in for swaps
            expect(swapInfoUpdated.swapAmountForSwaps?.toString()).to.eq(
                wrappedInfo.swapAmountForSwaps.toString()
            );
            // Return amount is in ETH so no conversion
            expect(swapInfoUpdated.returnAmount.toString()).to.eq(
                returnAmount.toString()
            );
            // Return amount from swaps will only be different if token has an exchangeRate
            expect(swapInfoUpdated.returnAmountFromSwaps?.toString()).to.eq(
                returnAmount.toString()
            );
            expect(swapInfoUpdated.tokenIn).to.eq(tokenIn);
            expect(swapInfoUpdated.tokenOut).to.eq(tokenOut);
        });
    });
});<|MERGE_RESOLUTION|>--- conflicted
+++ resolved
@@ -1350,13 +1350,8 @@
                 returnAmountConsideringFees: returnAmount,
                 returnAmountFromSwaps: Zero, // This isn't set until after setWrappedInfo
                 tokenIn: WETHADDR[chainId],
-<<<<<<< HEAD
                 tokenOut: BAL.address,
-                marketSp: bnum(0),
-=======
-                tokenOut: BAL,
                 marketSp: Zero.toString(),
->>>>>>> d093f162
             };
 
             const wrappedInfo = await getWrappedInfo(
@@ -1421,13 +1416,8 @@
                 returnAmountConsideringFees: returnAmount,
                 returnAmountFromSwaps: Zero, // This isn't set until after setWrappedInfo
                 tokenIn: WETHADDR[chainId],
-<<<<<<< HEAD
                 tokenOut: BAL.address,
-                marketSp: bnum(0),
-=======
-                tokenOut: BAL,
                 marketSp: Zero.toString(),
->>>>>>> d093f162
             };
 
             const wrappedInfo = await getWrappedInfo(
