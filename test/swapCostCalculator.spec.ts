--- conflicted
+++ resolved
@@ -59,11 +59,7 @@
 
             const cost = await new SwapCostCalculator(1).convertGasCostToToken(
                 DAI.address,
-<<<<<<< HEAD
-                18,
-=======
                 DAI.decimals,
->>>>>>> de2f6075
                 gasPriceWei,
                 swapGas
             );
@@ -77,11 +73,7 @@
 
             const cost = await new SwapCostCalculator(1).convertGasCostToToken(
                 USDC.address,
-<<<<<<< HEAD
-                6,
-=======
                 USDC.decimals,
->>>>>>> de2f6075
                 gasPriceWei,
                 swapGas
             );
@@ -95,11 +87,7 @@
 
             const cost = await new SwapCostCalculator(1).convertGasCostToToken(
                 MKR.address,
-<<<<<<< HEAD
-                18,
-=======
                 MKR.decimals,
->>>>>>> de2f6075
                 gasPriceWei,
                 swapGas
             );
@@ -113,11 +101,7 @@
 
             const cost = await new SwapCostCalculator(1).convertGasCostToToken(
                 WETH.address,
-<<<<<<< HEAD
-                18,
-=======
                 WETH.decimals,
->>>>>>> de2f6075
                 gasPriceWei,
                 swapGas
             );
