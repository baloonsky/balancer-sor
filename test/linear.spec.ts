// TS_NODE_PROJECT='tsconfig.testing.json' npx mocha -r ts-node/register test/linear.spec.ts
import { assert, expect } from 'chai';
import cloneDeep from 'lodash.clonedeep';
import { JsonRpcProvider } from '@ethersproject/providers';
import { BigNumber, parseFixed } from '@ethersproject/bignumber';
import { BigNumber as OldBigNumber, bnum } from '../src/utils/bignumber';
import {
    PoolDictionary,
    NewPath,
    SwapTypes,
    PoolTypes,
    SubgraphPoolBase,
    SorConfig,
} from '../src';
import {
    filterPoolsOfInterest,
    filterHopPools,
    parseToPoolsDict,
    getBoostedPaths,
} from '../src/routeProposal/filtering';
import { calculatePathLimits } from '../src/routeProposal/pathLimits';
import { LinearPool, PairTypes } from '../src/pools/linearPool/linearPool';
import { checkPath, getFullSwap, getTotalSwapAmount } from './lib/testHelpers';
import {
    DAI,
    aDAI,
    bDAI,
    USDC,
    bUSDC,
    BAL,
    bbaUSD,
    TestToken,
    MKR,
    GUSD,
    WETH,
    TUSD,
    bTUSD,
    USDT,
    LINEAR_AUSDT,
    LINEAR_ADAI,
    aUSDT,
    KOVAN_BAL,
    AAVE_USDT,
    sorConfigTestBoosted,
    sorConfigKovan,
    sorConfigFullKovan,
} from './lib/constants';

// Single Linear pool DAI/aDAI/bDAI
import singleLinear from './testData/linearPools/singleLinear.json';
// weightedWeth/StaBal3Id, weightedBal/Weth, weightedUsdc/Weth, weightedDai/Weth, weightedDai/Usdc, linearUSDC, linearDAI, linearUSDT, staBal3Id, staBal3/Gusd, weightedMkr/Dai
import smallLinear from './testData/linearPools/smallLinear.json';
import kovanPools from './testData/linearPools/kovan.json';
import fullKovanPools from './testData/linearPools/fullKovan.json';
import { checkBestPath } from './boostedPaths.spec';

describe('linear pool tests', () => {
    context('parsePoolPairData', () => {
        it(`should correctly parse token > phantomBpt`, async () => {
            const tokenIn = DAI;
            const tokenOut = bDAI;
            const poolSG = cloneDeep(singleLinear).pools[0];
            testParsePool(poolSG, tokenIn, tokenOut, PairTypes.MainTokenToBpt);
        });

        it(`should correctly parse phantomBpt > token`, async () => {
            const tokenIn = bUSDC;
            const tokenOut = USDC;
            const poolSG = cloneDeep(smallLinear).pools[4];
            testParsePool(poolSG, tokenIn, tokenOut, PairTypes.BptToMainToken);
        });

        it(`should correctly parse token > token`, async () => {
            const tokenIn = DAI;
            const tokenOut = aDAI;
            const poolSG = cloneDeep(singleLinear).pools[0];
            testParsePool(
                poolSG,
                tokenIn,
                tokenOut,
                PairTypes.MainTokenToWrappedToken
            );
        });

        it(`should correctly parse wrappedToken > phantomBpt`, async () => {
            const tokenIn = aDAI;
            const tokenOut = bDAI;
            const poolSG = cloneDeep(singleLinear).pools[0];
            testParsePool(
                poolSG,
                tokenIn,
                tokenOut,
                PairTypes.WrappedTokenToBpt
            );
        });

        it(`should correctly parse phantomBpt > wrappedToken`, async () => {
            const tokenIn = bDAI;
            const tokenOut = aDAI;
            const poolSG = cloneDeep(singleLinear).pools[0];
            testParsePool(
                poolSG,
                tokenIn,
                tokenOut,
                PairTypes.BptToWrappedToken
            );
        });
    });

    context('limit amounts', () => {
        it(`getLimitAmountSwap, token to token should return 0`, async () => {
            const tokenIn = DAI.address;
            const tokenOut = aDAI.address;
            const poolSG = cloneDeep(singleLinear);
            const pool = LinearPool.fromPool(poolSG.pools[0]);
            const poolPairData = pool.parsePoolPairData(tokenIn, tokenOut);

            let amount = pool.getLimitAmountSwap(
                poolPairData,
                SwapTypes.SwapExactIn
            );

            expect(amount.toString()).to.eq('1485000000.122222221232222221');

            amount = pool.getLimitAmountSwap(
                poolPairData,
                SwapTypes.SwapExactOut
            );

            expect(amount.toString()).to.eq('1485000000.122222221232222221');
        });

        it(`getLimitAmountSwap, SwapExactIn, TokenToBpt should return valid limit`, async () => {
            const tokenIn = DAI.address;
            const tokenOut = bDAI.address;
            const swapType = SwapTypes.SwapExactIn;
            const pools = singleLinear.pools;
            const poolIndex = 0;

            testLimit(
                tokenIn,
                tokenOut,
                swapType,
                pools,
                poolIndex,
                bnum('8138925365362304138472.897010550433213647')
            );
        });

        it(`getLimitAmountSwap, SwapExactIn, BptToToken should return valid limit`, async () => {
            testLimit(
                bDAI.address,
                DAI.address,
                SwapTypes.SwapExactIn,
                singleLinear.pools,
                0,
                bnum('937.89473235457065896')
            );
        });

        it(`getLimitAmountSwap, SwapExactOut, TokenToBpt should return valid limit`, async () => {
            const tokenIn = DAI.address;
            const tokenOut = bDAI.address;
            const tokenOutDecimals = bDAI.decimals;
            const swapType = SwapTypes.SwapExactOut;
            const pools = singleLinear.pools;
            const poolIndex = 0;

            const MAX_RATIO = bnum(10);

            const expectedAmt = bnum(pools[poolIndex].tokens[2].balance)
                .times(MAX_RATIO)
                .dp(tokenOutDecimals);

            testLimit(
                tokenIn,
                tokenOut,
                swapType,
                pools,
                poolIndex,
                expectedAmt
            );
        });

        it(`getLimitAmountSwap, SwapExactOut, BptToToken should return valid limit`, async () => {
            testLimit(
                bDAI.address,
                DAI.address,
                SwapTypes.SwapExactOut,
                singleLinear.pools,
                0,
                bnum('1485000000.122222221232222221')
            );
        });
    });

    context('Considering Linear Paths Only', () => {
        context('Using Single Linear Pool', () => {
            const config = {
                chainId: 99,
                weth: '0xC02aaA39b223FE8D0A0e5C4F27eAD9083C756Cc2',
                vault: '0xeefba1e63905ef1d7acba5a8513c70307c1ce441',
            };
            it('getPathsUsingLinearPool return empty paths', () => {
                const tokenIn = DAI.address;
                const tokenOut = USDC.address;
                const maxPools = 4;
                const [, , boostedPaths] = getPaths(
                    tokenIn,
                    tokenOut,
                    SwapTypes.SwapExactIn,
                    singleLinear.pools,
                    maxPools,
                    config
                );
                expect(boostedPaths).to.be.empty;
            });

            it('getPathsUsingLinearPool return empty paths', () => {
                const tokenIn = DAI.address;
                const tokenOut = USDC.address;
                const maxPools = 4;
                const [, , boostedPaths] = getPaths(
                    tokenIn,
                    tokenOut,
                    SwapTypes.SwapExactIn,
                    singleLinear.pools,
                    maxPools,
                    config
                );
                expect(boostedPaths).to.be.empty;
            });
        });

        context('Linear pool not part of StaBal3', () => {
            // i.e. Not DAI/USDC/USDT
            it('should have standard single hop path', async () => {
                const tokenIn = TUSD.address;
                const tokenOut = bTUSD.address;
                const maxPools = 4;

                const [allPaths, poolsAllDict, boostedPaths] = getPaths(
                    tokenIn,
                    tokenOut,
                    SwapTypes.SwapExactIn,
                    smallLinear.pools,
                    maxPools
                );

                expect(boostedPaths).to.be.empty;
                expect(allPaths.length).to.equal(1);
                checkPath(
                    ['linearTUSD'],
                    poolsAllDict,
                    allPaths[0],
                    tokenIn,
                    tokenOut
                );
            });

            it('should return no paths', async () => {
                const tokenIn = TUSD.address;
                const tokenOut = USDC.address;
                const maxPools = 4;

                const [allPaths, , boostedPaths] = getPaths(
                    tokenIn,
                    tokenOut,
                    SwapTypes.SwapExactIn,
                    smallLinear.pools,
                    maxPools
                );

                expect(boostedPaths).to.be.empty;
                expect(allPaths).to.be.empty;
            });
        });

        context('Stable<>Token with no staBal or WETH paired pool', () => {
            it('Stable>Token, getBoostedPaths return empty paths', async () => {
                const tokenIn = MKR.address;
                const tokenOut = DAI.address;
                const maxPools = 10;

                const [, , boostedPaths] = getPaths(
                    tokenIn,
                    tokenOut,
                    SwapTypes.SwapExactIn,
                    smallLinear.pools,
                    maxPools
                );

                assert.equal(boostedPaths.length, 0);
            });

            it('Token>Stable, getBoostedPaths return empty paths', async () => {
                const tokenIn = USDC.address;
                const tokenOut = MKR.address;
                const maxPools = 10;

                const [, , boostedPaths] = getPaths(
                    tokenIn,
                    tokenOut,
                    SwapTypes.SwapExactIn,
                    smallLinear.pools,
                    maxPools
                );

                assert.equal(boostedPaths.length, 0);
            });
        });

        context('getBoostedPaths - stable pair', () => {
            it('should return 3 valid paths', async () => {
                const tokenIn = DAI.address;
                const tokenOut = USDC.address;
                const maxPools = 10;

                const [, poolsAllDict, boostedPaths] = getPaths(
                    tokenIn,
                    tokenOut,
                    SwapTypes.SwapExactIn,
                    smallLinear.pools,
                    maxPools
                );
                assert.equal(boostedPaths.length, 3);
                const expectedPoolsIdsArray = [
                    ['linearDAI', 'bbaUSD-Pool', 'linearUSDC'],
                    // eslint-disable-next-line prettier/prettier
                    [
                        'weightedDaiWeth',
                        'weightedWeth-BBausd',
                        'bbaUSD-Pool',
                        'linearUSDC',
                    ],
                    // eslint-disable-next-line prettier/prettier
                    [
                        'linearDAI',
                        'bbaUSD-Pool',
                        'weightedWeth-BBausd',
                        'weightedUsdcWeth',
                    ],
                ];
                for (let i = 0; i < 3; i++) {
                    checkPath(
                        expectedPoolsIdsArray[i],
                        poolsAllDict,
                        boostedPaths[i],
                        tokenIn,
                        tokenOut
                    );
                }
            });

            it('tokenIn and tokenOut belong to same linear pool should have standard single hop path', async () => {
                const tokenIn = aDAI.address;
                const tokenOut = DAI.address;
                const maxPools = 10;

                const [allPaths, poolsAllDict, boostedPaths] = getPaths(
                    tokenIn,
                    tokenOut,
                    SwapTypes.SwapExactIn,
                    smallLinear.pools,
                    maxPools
                );
                assert.equal(boostedPaths.length, 1);
                assert.equal(allPaths.length, 2);
                checkPath(
                    ['linearDAI'],
                    poolsAllDict,
                    allPaths[0],
                    tokenIn,
                    tokenOut
                );
            });
        });
    });

    context('Considering All Paths', () => {
        context('stable pair with weighted and linear pools', () => {
            it('should return 3 paths via weighted and linear pools', async () => {
                const tokenIn = DAI.address;
                const tokenOut = USDC.address;
                const maxPools = 10;

                const [paths, poolAllDict] = getPaths(
                    tokenIn,
                    tokenOut,
                    SwapTypes.SwapExactIn,
                    smallLinear.pools,
                    maxPools
                );
                // boosted paths for DAI/USDC were tested in a previous case
                assert.equal(paths.length, 5);
                checkPath(
                    ['weightedDaiWeth', 'weightedUsdcWeth'],
                    poolAllDict,
                    paths[3],
                    tokenIn,
                    tokenOut
                );
                checkPath(
                    ['weightedDaiUsdc'],
                    poolAllDict,
                    paths[4],
                    tokenIn,
                    tokenOut
                );
            });
        });

        context('non-stable pair with no staBal or WETH paired pool', () => {
            it('should return 1 path via weighted pools', async () => {
                const tokenIn = MKR.address;
                const tokenOut = DAI.address;
                const maxPools = 10;

                const [paths, poolsAllDict] = getPaths(
                    tokenIn,
                    tokenOut,
                    SwapTypes.SwapExactIn,
                    smallLinear.pools,
                    maxPools
                );

                assert.equal(paths.length, 1);
                checkPath(
                    ['weightedMkrDai'],
                    poolsAllDict,
                    paths[0],
                    tokenIn,
                    tokenOut
                );
            });
        });

        context('token paired with staBal3 BPT', () => {
            it('should return 1 valid linear paths', async () => {
                const tokenIn = GUSD.address;
                const tokenOut = DAI.address;
                const maxPools = 10;

                const [paths, poolsAllDict] = getPaths(
                    tokenIn,
                    tokenOut,
                    SwapTypes.SwapExactIn,
                    smallLinear.pools,
                    maxPools
                );

                assert.equal(paths.length, 2);
                // TokenIn>[weightedBalStaBal3]>bDAI>[staBAL3]>staBal3>[linearDAI]>DAI
                checkPath(
                    ['bbaUsdGusd', 'bbaUSD-Pool', 'linearDAI'],
                    poolsAllDict,
                    paths[0],
                    tokenIn,
                    tokenOut
                );
                // The other path id is:
                // bbaUsdGusdweightedWeth-BBausdweightedDaiWeth
            });

            it('should return 1 valid linear paths', async () => {
                const tokenIn = USDC.address;
                const tokenOut = GUSD.address;
                const maxPools = 10;

                const [paths, poolsAllDict] = getPaths(
                    tokenIn,
                    tokenOut,
                    SwapTypes.SwapExactIn,
                    smallLinear.pools,
                    maxPools
                );
                assert.equal(paths.length, 2);
                // TokenIn>[linearUSDC]>bUSDC>[staBAL3]>staBal3>[staBal3Gusd]>TokenOut
                checkPath(
                    ['linearUSDC', 'bbaUSD-Pool', 'bbaUsdGusd'],
                    poolsAllDict,
                    paths[0],
                    tokenIn,
                    tokenOut
                );
                // The other path id is:
                // weightedUsdcWethweightedWeth-BBausdbbaUsdGusd
            });
        });
    });

    context('Long paths using linear and WETH-staBAL3 pool', () => {
        it('should return 2 valid linear paths, USDC>BAL', async () => {
            const tokenIn = USDC.address;
            const tokenOut = BAL.address;
            const maxPools = 10;

            const [paths, poolsAllDict] = getPaths(
                tokenIn,
                tokenOut,
                SwapTypes.SwapExactIn,
                smallLinear.pools,
                maxPools
            );
            assert.equal(paths.length, 2);
            // USDC>[linearUSDC]>bUSDC>[staBAL3]>staBal3Bpt>[staBAL3Weth]>WETH>[BalWeth]>BAL
            checkPath(
                [
                    'linearUSDC',
                    'bbaUSD-Pool',
                    'weightedWeth-BBausd',
                    'weightedBalWeth',
                ],
                poolsAllDict,
                paths[0],
                tokenIn,
                tokenOut
            );

            checkPath(
                ['weightedUsdcWeth', 'weightedBalWeth'],
                poolsAllDict,
                paths[1],
                tokenIn,
                tokenOut
            );
        });
        it('should return 2 valid linear paths, BAL>USDC', async () => {
            const tokenIn = BAL.address;
            const tokenOut = USDC.address;
            const maxPools = 10;

            const [paths, poolsAllDict] = getPaths(
                tokenIn,
                tokenOut,
                SwapTypes.SwapExactIn,
                smallLinear.pools,
                maxPools
            );
            assert.equal(paths.length, 2);

            // BAL>[BalWeth]>WETH>[staBAL3Weth]>staBal3Bpt>[staBAL3]>bUSDC>[linearUSDC]>USDC
            checkPath(
                [
                    'weightedBalWeth',
                    'weightedWeth-BBausd',
                    'bbaUSD-Pool',
                    'linearUSDC',
                ],
                poolsAllDict,
                paths[0],
                tokenIn,
                tokenOut
            );
            checkPath(
                ['weightedBalWeth', 'weightedUsdcWeth'],
                poolsAllDict,
                paths[1],
                tokenIn,
                tokenOut
            );
        });
    });

    context('SOR Full Swaps', () => {
        context('Linear Pool Swaps', () => {
            context('MainToken<>BPT', () => {
                it('MainToken>BPT, SwapExactIn', async () => {
                    const returnAmount = await testFullSwap(
                        USDT.address,
                        LINEAR_AUSDT.address,
                        SwapTypes.SwapExactIn,
                        parseFixed('25.001542', USDT.decimals),
                        kovanPools.pools,
                        sorConfigKovan
                    );
                    expect(returnAmount).to.eq('25004552099099202302');
                });

                it('MainToken>BPT, SwapExactOut', async () => {
                    const returnAmount = await testFullSwap(
                        USDT.address,
                        LINEAR_AUSDT.address,
                        SwapTypes.SwapExactOut,
                        parseFixed('0.981028', LINEAR_AUSDT.decimals),
                        kovanPools.pools,
                        sorConfigKovan
                    );
                    expect(returnAmount).to.eq('980910');
                });

                it('BPT>MainToken, SwapExactIn', async () => {
                    const returnAmount = await testFullSwap(
                        LINEAR_AUSDT.address,
                        USDT.address,
                        SwapTypes.SwapExactIn,
                        parseFixed('26.0872140', LINEAR_AUSDT.decimals),
                        kovanPools.pools,
                        sorConfigKovan
                    );
                    expect(returnAmount).to.eq('26084073');
                });

                it('BPT>MainToken, SwapExactOut', async () => {
                    const returnAmount = await testFullSwap(
                        LINEAR_AUSDT.address,
                        USDT.address,
                        SwapTypes.SwapExactOut,
                        parseFixed('71.204293', USDT.decimals),
                        kovanPools.pools,
                        sorConfigKovan
                    );
                    expect(returnAmount).to.eq('71212865750361503175');
                });

                it('MainToken>BPT, SwapExactIn, No MainToken Initial Balance', async () => {
                    const pools = cloneDeep(kovanPools.pools);
                    pools[3].tokens[0].priceRate = '1.151626716668872399';
                    const returnAmount = await testFullSwap(
                        DAI.address,
                        LINEAR_ADAI.address,
                        SwapTypes.SwapExactIn,
                        parseFixed('491.23098', DAI.decimals),
                        pools,
                        sorConfigKovan
                    );
                    expect(returnAmount).to.eq('491230979220188637567');
                });
            });

            context('WrappedToken<>BPT', () => {
                it('WrappedToken>BPT, SwapExactIn', async () => {
                    const returnAmount = await testFullSwap(
                        aUSDT.address,
                        LINEAR_AUSDT.address,
                        SwapTypes.SwapExactIn,
                        parseFixed('25.001542', aUSDT.decimals),
                        kovanPools.pools,
                        sorConfigKovan
                    );
<<<<<<< HEAD
                    expect(returnAmount).to.eq('25002051893909811319');
                    // Note - before BigInt this was passing with 25002051893909811321
=======
                    expect(returnAmount).to.eq('25019071730792915901');
>>>>>>> 7ba645de
                });

                it('WrappedToken>BPT, SwapExactOut', async () => {
                    const returnAmount = await testFullSwap(
                        aUSDT.address,
                        LINEAR_AUSDT.address,
                        SwapTypes.SwapExactOut,
                        parseFixed('0.981028', LINEAR_AUSDT.decimals),
                        kovanPools.pools,
                        sorConfigKovan
                    );
                    expect(returnAmount).to.eq('980341');
                });

                it('BPT>WrappedToken, SwapExactIn', async () => {
                    const returnAmount = await testFullSwap(
                        LINEAR_AUSDT.address,
                        aUSDT.address,
                        SwapTypes.SwapExactIn,
                        parseFixed('26.0872140', LINEAR_AUSDT.decimals),
                        kovanPools.pools,
                        sorConfigKovan
                    );
                    expect(returnAmount).to.eq('26068935');
                });

                it('BPT>WrappedToken, SwapExactOut', async () => {
                    const returnAmount = await testFullSwap(
                        LINEAR_AUSDT.address,
                        aUSDT.address,
                        SwapTypes.SwapExactOut,
                        parseFixed('71.204293', aUSDT.decimals),
                        kovanPools.pools,
                        sorConfigKovan
                    );
                    expect(returnAmount).to.eq('71254217604154012028');
                });
            });
        });

        context('Stable Swaps Via StaBal3', () => {
            it('DAI>USDC, SwapExactIn', async () => {
                const returnAmount = await testFullSwap(
                    DAI.address,
                    USDT.address,
                    SwapTypes.SwapExactIn,
                    parseFixed('10.23098', DAI.decimals),
                    kovanPools.pools,
                    sorConfigKovan
                );
                expect(returnAmount).to.eq('10127143');
            });

            it('DAI>USDT, SwapExactOut', async () => {
                const pools = cloneDeep(kovanPools.pools);
                pools[3].tokens[0].priceRate = '1.151626716671544199';
                pools[2].tokens[2].priceRate = '1.000680737603270490';

                const returnAmount = await testFullSwap(
                    DAI.address,
                    USDT.address,
                    SwapTypes.SwapExactOut,
                    parseFixed('0.123456', USDT.decimals),
                    pools,
                    sorConfigKovan
                );
                expect(returnAmount).to.eq('124721185153919559');
            });
        });

        context('Stable <> Token paired with WETH', () => {
            it('USDT>BAL, SwapExactIn', async () => {
                const returnAmount = await testFullSwap(
                    AAVE_USDT.address,
                    KOVAN_BAL.address,
                    SwapTypes.SwapExactIn,
                    parseFixed('7.21', AAVE_USDT.decimals),
                    fullKovanPools.pools,
                    sorConfigFullKovan
                );
                // 6605808981785744500
                expect(returnAmount).to.eq('6606146264948964392');
            });

            it('BAL>USDT, SwapExactIn', async () => {
                const tokenIn = KOVAN_BAL;
                const tokenOut = AAVE_USDT;
                const returnAmount = await testFullSwap(
                    tokenIn.address,
                    tokenOut.address,
                    SwapTypes.SwapExactIn,
                    parseFixed('10.8248', KOVAN_BAL.decimals),
                    fullKovanPools.pools,
                    sorConfigFullKovan
                );
                // expect(returnAmount).to.eq('70169832');
                // from worse path: 11061470
                assert(
                    checkBestPath(
                        tokenIn,
                        tokenOut,
                        SwapTypes.SwapExactIn,
                        10.8248,
                        fullKovanPools.pools,
                        sorConfigFullKovan
                    ),
                    'SOR path is not the best one'
                );
            });

            it('USDT>BAL, SwapExactOut', async () => {
                const returnAmount = await testFullSwap(
                    AAVE_USDT.address,
                    KOVAN_BAL.address,
                    SwapTypes.SwapExactOut,
                    parseFixed('0.652413919893769122', KOVAN_BAL.decimals),
                    fullKovanPools.pools,
                    sorConfigFullKovan
                );
                expect(returnAmount).to.eq('702055');
            });

            it('BAL>USDT, SwapExactOut', async () => {
                const returnAmount = await testFullSwap(
                    KOVAN_BAL.address,
                    AAVE_USDT.address,
                    SwapTypes.SwapExactOut,
                    parseFixed('71.990116', AAVE_USDT.decimals),
                    fullKovanPools.pools,
                    sorConfigFullKovan
                );
                // from worse path: 81899098582251741376
                expect(returnAmount).to.eq('653098636918112');
            });
        });

        context('Relayer Routes', () => {
            it('DAI>staBAL3, SwapExactIn', async () => {
                const pools = cloneDeep(kovanPools.pools);
                pools[3].tokens[0].priceRate = '1.151626716671767642';
                const returnAmount = await testFullSwap(
                    DAI.address,
                    bbaUSD.address,
                    SwapTypes.SwapExactIn,
                    parseFixed('1', DAI.decimals),
                    pools,
                    sorConfigKovan
                );
                expect(returnAmount).to.eq('989985749906811070');
            });

            it('USDT>staBAL3, SwapExactOut', async () => {
                const returnAmount = await testFullSwap(
                    USDT.address,
                    bbaUSD.address,
                    SwapTypes.SwapExactOut,
                    parseFixed('1', bbaUSD.decimals),
                    kovanPools.pools,
                    sorConfigKovan
                );
                expect(returnAmount).to.eq('1009969');
            });

            it('staBAL3>USDT, SwapExactIn', async () => {
                const returnAmount = await testFullSwap(
                    bbaUSD.address,
                    USDT.address,
                    SwapTypes.SwapExactIn,
                    parseFixed('1', bbaUSD.decimals),
                    kovanPools.pools,
                    sorConfigKovan
                );
                expect(returnAmount).to.eq('989869');
            });

            it('staBAL3>USDT, SwapExactOut', async () => {
                const returnAmount = await testFullSwap(
                    bbaUSD.address,
                    USDT.address,
                    SwapTypes.SwapExactOut,
                    parseFixed('1', USDT.decimals),
                    kovanPools.pools,
                    sorConfigKovan
                );
                expect(returnAmount).to.eq('1010233805404347502');
            });

            // it('aUSDT>staBAL3, SwapExactIn', async () => {
            //     const returnAmount = await testFullSwap(
            //         aUSDT.address,
            //         bbaUSD.address,
            //         SwapTypes.SwapExactIn,
            //         parseFixed('1', aUSDT.decimals),
            //         kovanPools.pools,
            //         42
            //     );
            //     expect(returnAmount).to.eq('990684553495117616'); // TO DO - This will fail until we support wrapped tokens. Remove if decided we def won't
            // });

            //     it('aDAI>WETH, SwapExactIn', async () => {
            //         const returnAmount = await testFullSwap(
            //             aDAI.address,
            //             WETH.address,
            //             SwapTypes.SwapExactIn,
            //             parseFixed('1', staBAL3.decimals),
            //             smallLinear.pools
            //         );
            //         expect(returnAmount).to.eq('468734616507406'); // TO DO - This will fail until we support wrapped tokens. Remove if decided we def won't
            //     });
        });
    });
});

function getPaths(
    tokenIn: string,
    tokenOut: string,
    swapType: SwapTypes,
    pools: SubgraphPoolBase[],
    maxPools: number,
    config?: SorConfig
): [NewPath[], PoolDictionary, NewPath[]] {
    const poolsAll = parseToPoolsDict(cloneDeep(pools), 0);

    const [poolsFilteredDict, hopTokens] = filterPoolsOfInterest(
        poolsAll,
        tokenIn,
        tokenOut,
        maxPools
    );

    let pathData: NewPath[] = [];
    [, pathData] = filterHopPools(
        tokenIn,
        tokenOut,
        hopTokens,
        poolsFilteredDict
    );
    const conf = config || sorConfigTestBoosted;
    const boostedPaths = getBoostedPaths(tokenIn, tokenOut, poolsAll, conf);
    pathData = pathData.concat(boostedPaths);
    const [paths] = calculatePathLimits(pathData, swapType);
    return [paths, poolsAll, boostedPaths];
}

export async function testFullSwap(
    tokenIn: string,
    tokenOut: string,
    swapType: SwapTypes,
    swapAmount: BigNumber,
    pools: SubgraphPoolBase[],
    config: SorConfig = sorConfigTestBoosted
) {
    const returnAmountDecimals = 18; // TO DO Remove?
    const maxPools = 4;
    // const costOutputToken = BigNumber.from('1000000000000000000');
    const costOutputToken = BigNumber.from('0');
    const gasPrice = BigNumber.from(`10000000000`);
    const provider = new JsonRpcProvider(
        `https://mainnet.infura.io/v3/${process.env.INFURA}`
    );
    const swapGas = BigNumber.from(`32500`);

    const swapInfo = await getFullSwap(
        cloneDeep(pools),
        tokenIn,
        tokenOut,
        returnAmountDecimals,
        maxPools,
        swapType,
        swapAmount,
        costOutputToken,
        gasPrice,
        provider,
        swapGas,
        config
    );

    const totalSwapAmount = getTotalSwapAmount(swapType, swapInfo);
    assert.equal(
        swapAmount.toString(),
        totalSwapAmount.toString(),
        'Total From SwapInfo Should Equal Swap Amount.'
    );
    console.log(swapInfo.swaps);
    console.log(swapInfo.tokenAddresses);
    console.log(`Return: ${swapInfo.returnAmount.toString()}`);
    console.log(
        `ReturnFees: ${swapInfo.returnAmountConsideringFees.toString()}`
    );
    return swapInfo.returnAmount.toString();
}

function testLimit(
    tokenIn: string,
    tokenOut: string,
    swapType: SwapTypes,
    pools: SubgraphPoolBase[],
    poolIndex: number,
    expectedAmt: OldBigNumber
) {
    const pool = LinearPool.fromPool(cloneDeep(pools)[poolIndex]);
    const poolPairData = pool.parsePoolPairData(tokenIn, tokenOut);
    const limitAmt = pool.getLimitAmountSwap(poolPairData, swapType);
    expect(limitAmt.toString()).to.eq(expectedAmt.toString());
}

function testParsePool(
    poolSG: SubgraphPoolBase,
    tokenIn: TestToken,
    tokenOut: TestToken,
    pairType: PairTypes
) {
    const tokenIndexIn = poolSG.tokens.findIndex(
        (t) => t.address === tokenIn.address
    );
    const tokenIndexOut = poolSG.tokens.findIndex(
        (t) => t.address === tokenOut.address
    );

    const pool = LinearPool.fromPool(poolSG);

    const poolPairData = pool.parsePoolPairData(
        tokenIn.address,
        tokenOut.address
    );
    if (!poolSG.wrappedIndex || !poolSG.lowerTarget || !poolSG.upperTarget)
        return;
    expect(poolPairData.id).to.eq(poolSG.id);
    expect(poolPairData.address).to.eq(poolSG.address);
    expect(poolPairData.tokenIn).to.eq(tokenIn.address);
    expect(poolPairData.tokenOut).to.eq(tokenOut.address);
    expect(poolPairData.decimalsIn).to.eq(tokenIn.decimals);
    expect(poolPairData.decimalsOut).to.eq(tokenOut.decimals);
    expect(poolPairData.poolType).to.eq(PoolTypes.Linear);
    expect(poolPairData.swapFee.toString()).to.eq(
        parseFixed(poolSG.swapFee, 18).toString()
    );
    expect(poolPairData.balanceIn.toString()).to.eq(
        parseFixed(
            poolSG.tokens[tokenIndexIn].balance,
            poolSG.tokens[tokenIndexIn].decimals
        ).toString()
    );
    expect(poolPairData.balanceOut.toString()).to.eq(
        parseFixed(
            poolSG.tokens[tokenIndexOut].balance,
            poolSG.tokens[tokenIndexOut].decimals
        ).toString()
    );
    expect(poolPairData.pairType).to.eq(pairType);
    expect(poolPairData.wrappedDecimals).to.eq(
        poolSG.tokens[poolSG.wrappedIndex].decimals
    );
    expect(poolPairData.wrappedBalance.toString()).to.eq(
        parseFixed(
            poolSG.tokens[poolSG.wrappedIndex].balance,
            poolSG.tokens[poolSG.wrappedIndex].decimals
        ).toString()
    );
    expect(poolPairData.rate.toString()).to.eq(
        parseFixed(poolSG.tokens[poolSG.wrappedIndex].priceRate, 18).toString()
    );
    expect(poolPairData.lowerTarget.toString()).to.eq(
        parseFixed(poolSG.lowerTarget, 18).toString()
    );
    expect(poolPairData.upperTarget.toString()).to.eq(
        parseFixed(poolSG.upperTarget, 18).toString()
    );
}<|MERGE_RESOLUTION|>--- conflicted
+++ resolved
@@ -638,12 +638,7 @@
                         kovanPools.pools,
                         sorConfigKovan
                     );
-<<<<<<< HEAD
-                    expect(returnAmount).to.eq('25002051893909811319');
-                    // Note - before BigInt this was passing with 25002051893909811321
-=======
-                    expect(returnAmount).to.eq('25019071730792915901');
->>>>>>> 7ba645de
+                    expect(returnAmount).to.eq('25019071730792915900');
                 });
 
                 it('WrappedToken>BPT, SwapExactOut', async () => {
