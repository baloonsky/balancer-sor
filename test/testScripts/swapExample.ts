--- conflicted
+++ resolved
@@ -677,15 +677,10 @@
     const networkId = Network.MAINNET;
     // Pools source can be Subgraph URL or pools data set passed directly
     // Update pools list with most recent onchain balances
-<<<<<<< HEAD
-    const tokenIn = ADDRESSES[networkId].DAI;
-    const tokenOut = ADDRESSES[networkId].USDC;
-=======
-    const tokenIn = ADDRESSES[networkId].bbausd;
-    const tokenOut = ADDRESSES[networkId].waDAI;
->>>>>>> 7ba645de
-    const swapType = SwapTypes.SwapExactIn;
-    const swapAmount = parseFixed('1000000', 18);
+    const tokenIn = ADDRESSES[networkId].bbausdc;
+    const tokenOut = ADDRESSES[networkId].waUSDC;
+    const swapType = SwapTypes.SwapExactOut;
+    const swapAmount = parseFixed('10', 6);
     const executeTrade = true;
 
     const provider = new JsonRpcProvider(PROVIDER_URLS[networkId]);
