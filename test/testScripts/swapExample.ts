// Example using SOR to find the best swap for a given pair and simulate using batchSwap.
// Requires TRADER_KEY in .env.
// Run using: $ TS_NODE_PROJECT='tsconfig.testing.json' ts-node ./test/testScripts/swapExample.ts
// NOTE: This is for test/debug purposes, the Balancer SDK Swaps module has a more user friendly interface for interacting with SOR:
// https://github.com/balancer-labs/balancer-sdk/tree/develop/balancer-js#swaps-module
import dotenv from 'dotenv';
dotenv.config();
import { BigNumber, parseFixed } from '@ethersproject/bignumber';
import { JsonRpcProvider } from '@ethersproject/providers';
import { Wallet } from '@ethersproject/wallet';
import { Contract } from '@ethersproject/contracts';
import { SOR, SwapInfo, SwapTypes } from '../../src';
import { CoingeckoTokenPriceService } from '../lib/coingeckoTokenPriceService';
import { SubgraphPoolDataService } from '../lib/subgraphPoolDataService';
<<<<<<< HEAD
import { mockPoolDataService } from '../lib/mockPoolDataService';

export enum Network {
    MAINNET = 1,
    GOERLI = 5,
    KOVAN = 42,
    POLYGON = 137,
    ARBITRUM = 42161,
}

export const SOR_CONFIG: Record<Network, SorConfig> = {
    [Network.MAINNET]: {
        chainId: Network.MAINNET, //1
        vault: '0xBA12222222228d8Ba445958a75a0704d566BF2C8',
        weth: '0xC02aaA39b223FE8D0A0e5C4F27eAD9083C756Cc2',
        bbausd: {
            id: '0x7b50775383d3d6f0215a8f290f2c9e2eebbeceb20000000000000000000000fe',
            address: '0x7b50775383d3d6f0215a8f290f2c9e2eebbeceb2',
        },
    },
    [Network.KOVAN]: {
        chainId: Network.KOVAN, //42
        vault: '0xBA12222222228d8Ba445958a75a0704d566BF2C8',
        weth: '0xdFCeA9088c8A88A76FF74892C1457C17dfeef9C1',
        staBal3Pool: {
            id: '0x8fd162f338b770f7e879030830cde9173367f3010000000000000000000004d8',
            address: '0x8fd162f338b770f7e879030830cde9173367f301',
        },
        wethStaBal3: {
            id: '0x6be79a54f119dbf9e8ebd9ded8c5bd49205bc62d00020000000000000000033c',
            address: '0x6be79a54f119dbf9e8ebd9ded8c5bd49205bc62d',
        },
    },
    [Network.GOERLI]: {
        chainId: Network.GOERLI, //5
        vault: '0x65748E8287Ce4B9E6D83EE853431958851550311',
        weth: '0x9A1000D492d40bfccbc03f413A48F5B6516Ec0Fd',
    },
    [Network.POLYGON]: {
        chainId: Network.POLYGON, //137
        vault: '0xBA12222222228d8Ba445958a75a0704d566BF2C8',
        weth: '0x0d500B1d8E8eF31E21C99d1Db9A6444d3ADf1270',
    },
    [Network.ARBITRUM]: {
        chainId: Network.ARBITRUM, //42161
        vault: '0xBA12222222228d8Ba445958a75a0704d566BF2C8',
        weth: '0x82aF49447D8a07e3bd95BD0d56f35241523fBab1',
    },
};

export const PROVIDER_URLS = {
    [Network.MAINNET]: `https://mainnet.infura.io/v3/${process.env.INFURA}`,
    [Network.GOERLI]: `https://goerli.infura.io/v3/${process.env.INFURA}`,
    [Network.KOVAN]: `https://kovan.infura.io/v3/${process.env.INFURA}`,
    [Network.POLYGON]: `https://polygon-mainnet.infura.io/v3/${process.env.INFURA}`,
    [Network.ARBITRUM]: `https://arbitrum-mainnet.infura.io/v3/${process.env.INFURA}`,
};

export const MULTIADDR: { [chainId: number]: string } = {
    1: '0xeefba1e63905ef1d7acba5a8513c70307c1ce441',
    3: '0x53c43764255c17bd724f74c4ef150724ac50a3ed',
    4: '0x42ad527de7d4e9d9d011ac45b31d8551f8fe9821',
    5: '0x3b2A02F22fCbc872AF77674ceD303eb269a46ce3',
    42: '0x2cc8688C5f75E365aaEEb4ea8D6a480405A48D2A',
    137: '0xa1B2b503959aedD81512C37e9dce48164ec6a94d',
    42161: '0x269ff446d9892c9e19082564df3f5e8741e190a1',
    99: '0xeefba1e63905ef1d7acba5a8513c70307c1ce441',
};

export const SUBGRAPH_URLS = {
    [Network.MAINNET]:
        'https://api.thegraph.com/subgraphs/name/balancer-labs/balancer-v2',
    [Network.GOERLI]:
        'https://api.thegraph.com/subgraphs/name/balancer-labs/balancer-goerli-v2',
    [Network.KOVAN]:
        'https://api.thegraph.com/subgraphs/name/balancer-labs/balancer-kovan-v2-beta',
    [Network.POLYGON]:
        'https://api.thegraph.com/subgraphs/name/balancer-labs/balancer-polygon-v2',
    [Network.ARBITRUM]: `https://api.thegraph.com/subgraphs/name/balancer-labs/balancer-arbitrum-v2`,
};

export const ADDRESSES = {
    [Network.MAINNET]: {
        BatchRelayer: {
            address: '0xdcdbf71A870cc60C6F9B621E28a7D3Ffd6Dd4965',
        },
        ETH: {
            address: AddressZero,
            decimals: 18,
            symbol: 'ETH',
        },
        BAL: {
            address: '0xba100000625a3754423978a60c9317c58a424e3d',
            decimals: 18,
            symbol: 'BAL',
        },
        USDC: {
            address: '0xa0b86991c6218b36c1d19d4a2e9eb0ce3606eb48',
            decimals: 6,
            symbol: 'USDC',
        },
        WBTC: {
            address: '0x2260fac5e5542a773aa44fbcfedf7c193bc2c599',
            decimals: 8,
            symbol: 'WBTC',
        },
        WETH: {
            address: '0xc02aaa39b223fe8d0a0e5c4f27ead9083c756cc2',
            decimals: 18,
            symbol: 'WETH',
        },
        DAI: {
            address: '0x6b175474e89094c44da98b954eedeac495271d0f',
            decimals: 18,
            symbol: 'DAI',
        },
        STETH: {
            address: '0xae7ab96520de3a18e5e111b5eaab095312d7fe84',
            decimals: 18,
            symbol: 'STETH',
        },
        wSTETH: {
            address: '0x7f39c581f595b53c5cb19bd0b3f8da6c935e2ca0',
            decimals: 18,
            symbol: 'wSTETH',
        },
        bbausd: {
            address: '0x7b50775383d3d6f0215a8f290f2c9e2eebbeceb2',
            decimals: 18,
            symbol: 'bbausd',
        },
        bbausdc: {
            address: '0x9210F1204b5a24742Eba12f710636D76240dF3d0',
            decimals: 18,
            symbol: 'bbausdc',
        },
        waDAI: {
            address: '0x02d60b84491589974263d922d9cc7a3152618ef6',
            decimals: 18,
            symbol: 'waDAI',
        },
        waUSDC: {
            address: '0xd093fa4fb80d09bb30817fdcd442d4d02ed3e5de',
            decimals: 6,
            symbol: 'waUSDC',
        },
    },
    [Network.KOVAN]: {
        // Visit https://balancer-faucet.on.fleek.co/#/faucet for test tokens
        BatchRelayer: {
            address: '0x41B953164995c11C81DA73D212ED8Af25741b7Ac',
        },
        ETH: {
            address: AddressZero,
            decimals: 18,
            symbol: 'ETH',
        },
        BAL: {
            address: '0x41286Bb1D3E870f3F750eB7E1C25d7E48c8A1Ac7',
            decimals: 18,
            symbol: 'BAL',
        },
        USDC: {
            address: '0xc2569dd7d0fd715B054fBf16E75B001E5c0C1115',
            decimals: 6,
            symbol: 'USDC',
        },
        WBTC: {
            address: '0x1C8E3Bcb3378a443CC591f154c5CE0EBb4dA9648',
            decimals: 8,
            symbol: 'WBTC',
        },
        WETH: {
            address: '0xdFCeA9088c8A88A76FF74892C1457C17dfeef9C1',
            decimals: 18,
            symbol: 'WETH',
        },
        DAI: {
            address: '0x04DF6e4121c27713ED22341E7c7Df330F56f289B',
            decimals: 18,
            symbol: 'DAI',
        },
        STETH: {
            address: '0x4803bb90d18a1cb7a2187344fe4feb0e07878d05',
            decimals: 18,
            symbol: 'STETH',
        },
        wSTETH: {
            address: '0xa387b91e393cfb9356a460370842bc8dbb2f29af',
            decimals: 18,
            symbol: 'wSTETH',
        },
        USDT_from_AAVE: {
            address: '0x13512979ade267ab5100878e2e0f485b568328a4',
            decimals: 6,
            symbol: 'USDT_from_AAVE',
        },
        aUSDT: {
            address: '0xe8191aacfcdb32260cda25830dc6c9342142f310',
            decimals: 6,
            symbol: 'aUSDT',
        },
        bUSDT: {
            address: '0xe667d48618e71c2a02e4a1b66ed9def1426938b6',
            decimals: 18,
            symbol: 'bUSDT',
        },
        USDC_from_AAVE: {
            address: '0xe22da380ee6b445bb8273c81944adeb6e8450422',
            decimals: 6,
            symbol: 'USDC_from_AAVE',
        },
        aUSDC: {
            address: '0x0fbddc06a4720408a2f5eb78e62bc31ac6e2a3c4',
            decimals: 6,
            symbol: 'aUSDC',
        },
        DAI_from_AAVE: {
            address: '0xff795577d9ac8bd7d90ee22b6c1703490b6512fd',
            decimals: 18,
            symbol: 'DAI_from_AAVE',
        },
        bDAI: {
            address: '0xfcccb77a946b6a3bd59d149f083b5bfbb8004d6d',
            decimals: 18,
            symbol: 'bDAI',
        },
        STABAL3: {
            address: '0x8fd162f338b770f7e879030830cde9173367f301',
            decimals: 18,
            symbol: 'STABAL3',
        },
        GYRO2_TEST1: {
            address: '0x8021ae68696046c40daea1953bb8767a6f9fdd6f',
            decimals: 18,
            symbol: 'GYRO2_TEST1',
        },
        GYRO2_TEST2: {
            address: '0xb2bb9bf1bf645fc19a8135074cff49224a5d2577',
            decimals: 18,
            symbol: 'GYRO2_TEST2',
        },
        GYRO3_TEST1: {
            address: '0x11fb9071e69628d804bf0b197cc61eeacd4aaecf',
            decimals: 18,
            symbol: 'GYRO3_TEST1',
        },
        GYRO3_TEST2: {
            address: '0x4ea2110a3e277b10c9b098f61d72f58efa8655db',
            decimals: 18,
            symbol: 'GYRO3_TEST2',
        },
    },
    [Network.POLYGON]: {
        MATIC: {
            address: AddressZero,
            decimals: 18,
            symbol: 'MATIC',
        },
        LINK: {
            address: '0x53E0bca35eC356BD5ddDFebbD1Fc0fD03FaBad39',
            decimals: 18,
            symbol: 'LINK',
        },
        BAL: {
            address: '0x9a71012b13ca4d3d0cdc72a177df3ef03b0e76a3',
            decimals: 18,
            symbol: 'BAL',
        },
        USDC: {
            address: '0x2791bca1f2de4661ed88a30c99a7a9449aa84174',
            decimals: 6,
            symbol: 'USDC',
        },
        WBTC: {
            address: '0x1bfd67037b42cf73acf2047067bd4f2c47d9bfd6',
            decimals: 8,
            symbol: 'WBTC',
        },
        WETH: {
            address: '0x7ceb23fd6bc0add59e62ac25578270cff1b9f619',
            decimals: 18,
            symbol: 'WETH',
        },
        DAI: {
            address: '0x8f3cf7ad23cd3cadbd9735aff958023239c6a063',
            decimals: 18,
            symbol: 'DAI',
        },
        STETH: {
            address: '0xae7ab96520de3a18e5e111b5eaab095312d7fe84',
            decimals: 18,
            symbol: 'STETH',
        },
        stUSD_PLUS: {
            address: '0x5a5c6aa6164750b530b8f7658b827163b3549a4d',
            decimals: 6,
            symbol: 'stUSD+',
        },
        bstUSD_PLUS: {
            address: '0x1aafc31091d93c3ff003cff5d2d8f7ba2e728425',
            decimals: 18,
            symbol: 'bstUSD+',
        },
        USD_PLUS: {
            address: '0x5d9d8509c522a47d9285b9e4e9ec686e6a580850',
            decimals: 6,
            symbol: 'USD_PLUS',
        },
        USDT: {
            address: '0xc2132D05D31c914a87C6611C10748AEb04B58e8F',
            decimals: 6,
            symbol: 'USDT',
        },
        DHT: {
            address: '0x8C92e38eCA8210f4fcBf17F0951b198Dd7668292',
            decimals: 18,
            symbol: 'DHT',
        },
        dUSD: {
            address: '0xbAe28251B2a4E621aA7e20538c06DEe010Bc06DE',
            decimals: 18,
            symbol: 'dUSD',
        },
    },
    [Network.ARBITRUM]: {
        WETH: {
            address: '0x82af49447d8a07e3bd95bd0d56f35241523fbab1',
            decimals: 18,
            symbol: 'WETH',
        },
        BAL: {
            address: '0x040d1edc9569d4bab2d15287dc5a4f10f56a56b8',
            decimals: 18,
            symbol: 'BAL',
        },
        USDC: {
            address: '0xff970a61a04b1ca14834a43f5de4533ebddb5cc8',
            decimals: 6,
            symbol: 'USDC',
        },
        STETH: {
            address: 'N/A',
            decimals: 18,
            symbol: 'STETH',
        },
    },
};

// This is the same across networks
const vaultAddr = '0xBA12222222228d8Ba445958a75a0704d566BF2C8';

async function getSwap(
    provider: JsonRpcProvider,
    config: SorConfig,
    poolDataService: PoolDataService,
    tokenPriceService: TokenPriceService,
    tokenIn: { symbol: string; address: string; decimals: number },
    tokenOut: { symbol: string; address: string; decimals: number },
    swapType: SwapTypes,
    swapAmount: BigNumberish
): Promise<SwapInfo> {
    const sor = new SOR(provider, config, poolDataService, tokenPriceService);

    await sor.fetchPools();

    // gasPrice is used by SOR as a factor to determine how many pools to swap against.
    // i.e. higher cost means more costly to trade against lots of different pools.
    const gasPrice = BigNumber.from('40000000000');
    // This determines the max no of pools the SOR will use to swap.
    const maxPools = 4;

    // This calculates the cost to make a swap which is used as an input to sor to allow it to make gas efficient recommendations.
    // Note - tokenOut for SwapExactIn, tokenIn for SwapExactOut
    const outputToken =
        swapType === SwapTypes.SwapExactOut ? tokenIn : tokenOut;
    const cost = await sor.getCostOfSwapInToken(
        outputToken.address,
        outputToken.decimals,
        gasPrice,
        BigNumber.from('35000')
    );
    const swapInfo: SwapInfo = await sor.getSwaps(
        tokenIn.address,
        tokenOut.address,
        swapType,
        swapAmount,
        { gasPrice, maxPools }
    );

    const amtInScaled =
        swapType === SwapTypes.SwapExactIn
            ? formatFixed(swapAmount, tokenIn.decimals)
            : formatFixed(swapInfo.returnAmount, tokenIn.decimals);
    const amtOutScaled =
        swapType === SwapTypes.SwapExactIn
            ? formatFixed(swapInfo.returnAmount, tokenOut.decimals)
            : formatFixed(swapAmount, tokenOut.decimals);

    const returnDecimals =
        swapType === SwapTypes.SwapExactIn
            ? tokenOut.decimals
            : tokenIn.decimals;

    const returnWithFeesScaled = formatFixed(
        swapInfo.returnAmountConsideringFees,
        returnDecimals
    );

    const costToSwapScaled = formatFixed(cost, returnDecimals);

    const swapTypeStr =
        swapType === SwapTypes.SwapExactIn ? 'SwapExactIn' : 'SwapExactOut';
    console.log(swapTypeStr);
    console.log(`Token In: ${tokenIn.symbol}, Amt: ${amtInScaled.toString()}`);
    console.log(
        `Token Out: ${tokenOut.symbol}, Amt: ${amtOutScaled.toString()}`
    );
    console.log(`Swaps:`);
    console.log(swapInfo.swaps);
    console.log(swapInfo.tokenAddresses);

    console.log(
        `${
            swapType === SwapTypes.SwapExactIn
                ? swapAmount.toString()
                : swapInfo.returnAmount.toString()
        },${
            swapType === SwapTypes.SwapExactIn
                ? swapInfo.returnAmount.toString()
                : swapAmount.toString()
        } SOR Result`
    );

    return swapInfo;
}

async function makeTrade(
    provider: JsonRpcProvider,
    swapInfo: SwapInfo,
    swapType: SwapTypes
) {
    if (!swapInfo.returnAmount.gt(0)) {
        console.log(`Return Amount is 0. No swaps to exectute.`);
        return;
    }
    const key: any = process.env.TRADER_KEY;
    const wallet = new Wallet(key, provider);

    // if (swapInfo.tokenIn !== AddressZero) {
    //     // Vault needs approval for swapping non ETH
    //     console.log('Checking vault allowance...');
    //     const tokenInContract = new Contract(
    //         swapInfo.tokenIn,
    //         erc20abi,
    //         provider
    //     );

    //     let allowance = await tokenInContract.allowance(
    //         wallet.address,
    //         vaultAddr
    //     );

    //     if (allowance.lt(swapInfo.swapAmount)) {
    //         console.log(
    //             `Not Enough Allowance: ${allowance.toString()}. Approving vault now...`
    //         );
    //         const txApprove = await tokenInContract
    //             .connect(wallet)
    //             .approve(vaultAddr, MaxUint256);
    //         await txApprove.wait();
    //         console.log(`Allowance updated: ${txApprove.hash}`);
    //         allowance = await tokenInContract.allowance(
    //             wallet.address,
    //             vaultAddr
    //         );
    //     }

    //     console.log(`Allowance: ${allowance.toString()}`);
    // }

    const vaultContract = new Contract(vaultAddr, vaultArtifact, provider);
    vaultContract.connect(wallet);

    type FundManagement = {
        sender: string;
        recipient: string;
        fromInternalBalance: boolean;
        toInternalBalance: boolean;
    };

    const funds: FundManagement = {
        sender: wallet.address,
        recipient: wallet.address,
        fromInternalBalance: false,
        toInternalBalance: false,
    };

    const limits: string[] = getLimits(
        swapInfo.tokenIn,
        swapInfo.tokenOut,
        swapType,
        swapInfo.swapAmount,
        swapInfo.returnAmount,
        swapInfo.tokenAddresses
    );
    const deadline = MaxUint256;

    // console.log(funds);
    // console.log(swapInfo.tokenAddresses);
    // console.log(limits);
    // console.log('Swapping...');

    const overRides = {};
    // overRides['gasLimit'] = '200000';
    // overRides['gasPrice'] = '20000000000';
    // ETH in swaps must send ETH value
    if (swapInfo.tokenIn === AddressZero) {
        overRides['value'] = swapInfo.swapAmount.toString();
    }

    const deltas = await vaultContract.queryBatchSwap(
        swapType, // SwapType 0=SwapExactIn, 1=SwapExactOut
        swapInfo.swaps,
        swapInfo.tokenAddresses,
        funds
    );

    console.log(
        `${deltas[0].toString()},${
            deltas[1].toString().split('-')[1]
        } QueryBatchSwap (EVM Result)`
    );

    // const tx = await vaultContract
    //     .connect(wallet)
    //     .batchSwap(
    //         swapType,
    //         swapInfo.swaps,
    //         swapInfo.tokenAddresses,
    //         funds,
    //         limits,
    //         deadline,
    //         overRides
    //     );

    // console.log(`tx: ${tx.hash}`);
}

function getLimits(
    tokenIn: string,
    tokenOut: string,
    swapType: SwapTypes,
    swapAmount: BigNumber,
    returnAmount: BigNumber,
    tokenAddresses: string[]
): string[] {
    // Limits:
    // +ve means max to send
    // -ve mean min to receive
    // For a multihop the intermediate tokens should be 0
    // This is where slippage tolerance would be added
    const limits: string[] = [];
    const amountIn =
        swapType === SwapTypes.SwapExactIn ? swapAmount : returnAmount;
    const amountOut =
        swapType === SwapTypes.SwapExactIn ? returnAmount : swapAmount;

    tokenAddresses.forEach((token, i) => {
        if (token.toLowerCase() === tokenIn.toLowerCase())
            limits[i] = amountIn.toString();
        else if (token.toLowerCase() === tokenOut.toLowerCase()) {
            limits[i] = amountOut
                .mul('990000000000000000') // 0.99
                .div('1000000000000000000')
                .mul(-1)
                .toString()
                .split('.')[0];
        } else {
            limits[i] = '0';
        }
    });

    return limits;
}

async function makeRelayerTrade(
    provider: JsonRpcProvider,
    swapInfo: SwapInfo,
    swapType: SwapTypes,
    chainId: number
) {
    if (!swapInfo.returnAmount.gt(0)) {
        console.log(`Return Amount is 0. No swaps to exectute.`);
        return;
    }
    const key: any = process.env.TRADER_KEY;
    const wallet = new Wallet(key, provider);

    if (swapInfo.tokenIn !== AddressZero) {
        // Vault needs approval for swapping non ETH
        console.log('Checking vault allowance...');
        const tokenInContract = new Contract(
            swapInfo.tokenIn,
            erc20abi,
            provider
        );

        let allowance = await tokenInContract.allowance(
            wallet.address,
            vaultAddr
        );
        if (allowance.lt(swapInfo.swapAmount)) {
            console.log(
                `Not Enough Allowance: ${allowance.toString()}. Approving vault now...`
            );
            const txApprove = await tokenInContract
                .connect(wallet)
                .approve(vaultAddr, MaxUint256);
            await txApprove.wait();
            console.log(`Allowance updated: ${txApprove.hash}`);
            allowance = await tokenInContract.allowance(
                wallet.address,
                vaultAddr
            );
        }

        console.log(`Allowance: ${allowance.toString()}`);
    }

    const relayerContract = new Contract(
        ADDRESSES[chainId].BatchRelayer.address,
        relayerAbi,
        provider
    );
    relayerContract.connect(wallet);

    type FundManagement = {
        sender: string;
        recipient: string;
        fromInternalBalance: boolean;
        toInternalBalance: boolean;
    };

    const funds: FundManagement = {
        sender: wallet.address,
        recipient: wallet.address,
        fromInternalBalance: false,
        toInternalBalance: false,
    };

    let tokenIn = swapInfo.tokenIn;
    let tokenOut = swapInfo.tokenOut;
    if (swapInfo.tokenIn === ADDRESSES[chainId].STETH.address) {
        tokenIn = ADDRESSES[chainId].wSTETH.address;
    }
    if (swapInfo.tokenOut === ADDRESSES[chainId].STETH.address) {
        tokenOut = ADDRESSES[chainId].wSTETH.address;
    }

    const limits: string[] = getLimits(
        swapInfo.tokenIn,
        swapInfo.tokenOut,
        swapType,
        swapInfo.swapAmount,
        swapInfo.returnAmount,
        swapInfo.tokenAddresses
    );

    const deadline = MaxUint256;

    console.log(funds);
    console.log(swapInfo.tokenAddresses);
    console.log(limits);

    console.log('Swapping...');

    const overRides = {};
    overRides['gasLimit'] = '450000';
    overRides['gasPrice'] = '20000000000';
    // ETH in swaps must send ETH value
    if (swapInfo.tokenIn === AddressZero) {
        overRides['value'] = swapInfo.swapAmountForSwaps?.toString();
    }

    if (swapInfo.swaps.length === 1) {
        console.log('SINGLE SWAP');
        const single = {
            poolId: swapInfo.swaps[0].poolId,
            kind: swapType,
            assetIn: swapInfo.tokenAddresses[swapInfo.swaps[0].assetInIndex],
            assetOut: swapInfo.tokenAddresses[swapInfo.swaps[0].assetOutIndex],
            amount: swapInfo.swaps[0].amount,
            userData: swapInfo.swaps[0].userData,
        };

        if (!swapInfo.returnAmountFromSwaps) return;

        let limit = swapInfo.returnAmountFromSwaps.mul(1.01).toString(); // Max In
        if (swapType === SwapTypes.SwapExactIn)
            limit = swapInfo.returnAmountFromSwaps.mul(0.99).toString(); // Min return

        const tx = await relayerContract
            .connect(wallet)
            .callStatic.swap(single, funds, limit, deadline, overRides);
        console.log(tx.toString());
        console.log(swapInfo.returnAmountFromSwaps.mul(1.01).toString());
    } else {
        const tx = await relayerContract
            .connect(wallet)
            .batchSwap(
                swapType,
                swapInfo.swaps,
                swapInfo.tokenAddresses,
                funds,
                limits,
                deadline,
                overRides
            );
        console.log(`tx:`);
        console.log(tx);
    }
}

export async function simpleSwap() {
    const networkId = Network.KOVAN;
    // Pools source can be Subgraph URL or pools data set passed directly
    // Update pools list with most recent onchain balances
    const tokenIn = ADDRESSES[networkId].GYRO3_TEST1;
    const tokenOut = ADDRESSES[networkId].GYRO3_TEST2;
    const swapType = SwapTypes.SwapExactIn;
    const swapAmount = parseFixed('1', 18);
    const executeTrade = true;

    const provider = new JsonRpcProvider(PROVIDER_URLS[networkId]);
=======
import {
    Network,
    SOR_CONFIG,
    ADDRESSES,
    SUBGRAPH_URLS,
    PROVIDER_URLS,
    vaultAddr,
    MULTIADDR,
} from './constants';
import { buildTx, printOutput } from './utils';
>>>>>>> 727d0a3f

import vaultArtifact from '../../src/abi/Vault.json';

// Setup SOR with data services
function setUp(networkId: Network, provider: JsonRpcProvider): SOR {
    // The SOR needs to fetch pool data from an external source. This provider fetches from Subgraph and onchain calls.
    const subgraphPoolDataService = new SubgraphPoolDataService({
        chainId: networkId,
        vaultAddress: vaultAddr,
        multiAddress: MULTIADDR[networkId],
        provider,
        subgraphUrl: SUBGRAPH_URLS[networkId],
        onchain: true,
    });

    // Use the mock pool data service if you want to use pool data from a file.
    // const poolsSource = require('../testData/testPools/gusdBug.json');
    // mockPoolDataService.setPools(poolsSource);

    // Use coingecko to fetch token price information. Used to calculate cost of additonal swaps/hops.
    const coingeckoTokenPriceService = new CoingeckoTokenPriceService(
        networkId
    );
    // Use the mock token price service if you want to manually set the token price in native asset
    // import { mockPoolDataService } from '../lib/mockPoolDataService';
    //  mockTokenPriceService.setTokenPrice('0.001');

    return new SOR(
        provider,
        SOR_CONFIG[networkId],
        subgraphPoolDataService,
        coingeckoTokenPriceService
    );
}

export async function swap(): Promise<void> {
    const networkId = Network.MAINNET;
    const provider = new JsonRpcProvider(PROVIDER_URLS[networkId]);
    // gasPrice is used by SOR as a factor to determine how many pools to swap against.
    // i.e. higher cost means more costly to trade against lots of different pools.
    const gasPrice = BigNumber.from('40000000000');
    // This determines the max no of pools the SOR will use to swap.
    const maxPools = 4;
    const tokenIn = ADDRESSES[networkId].BAL;
    const tokenOut = ADDRESSES[networkId].USDC;
    const swapType: SwapTypes = SwapTypes.SwapExactIn;
    const swapAmount = parseFixed('3000', 18);

    const sor = setUp(networkId, provider);

    // Get pools info using Subgraph/onchain calls
    await sor.fetchPools();

    // Find swapInfo for best trade for given pair and amount
    const swapInfo: SwapInfo = await sor.getSwaps(
        tokenIn.address,
        tokenOut.address,
        swapType,
        swapAmount,
        { gasPrice, maxPools }
    );

<<<<<<< HEAD
    if (executeTrade) {
        if ([tokenIn, tokenOut].includes(ADDRESSES[networkId].STETH)) {
            console.log('RELAYER SWAP');
            await makeRelayerTrade(provider, swapInfo, swapType, networkId);
        } else {
            // console.log('VAULT SWAP');
            await makeTrade(provider, swapInfo, swapType);
=======
    // Simulate the swap transaction
    if (swapInfo.returnAmount.gt(0)) {
        const key: any = process.env.TRADER_KEY;
        const wallet = new Wallet(key, provider);
        // await handleAllowances(wallet, tokenIn: string, amount: BigNumber)
        const tx = buildTx(wallet, swapInfo, swapType);

        await printOutput(
            swapInfo,
            sor,
            tokenIn,
            tokenOut,
            swapType,
            swapAmount,
            gasPrice,
            tx.limits
        );

        if (![tokenIn, tokenOut].includes(ADDRESSES[networkId].STETH)) {
            console.log('VAULT SWAP');
            const vaultContract = new Contract(
                vaultAddr,
                vaultArtifact,
                provider
            );
            // Simulates a call to `batchSwap`, returning an array of Vault asset deltas.
            // Each element in the array corresponds to the asset at the same index, and indicates the number of tokens(or ETH)
            // the Vault would take from the sender(if positive) or send to the recipient(if negative).
            const deltas = await vaultContract.queryBatchSwap(
                swapType,
                swapInfo.swaps,
                swapInfo.tokenAddresses,
                tx.funds
            );
            console.log(deltas.toString());
            // To actually make the trade:
            // vaultContract.connect(wallet);
            // const tx = await vaultContract
            //     .connect(wallet)
            //     .batchSwap(
            //         swapType,
            //         swapInfo.swaps,
            //         swapInfo.tokenAddresses,
            //         tx.funds,
            //         tx.limits,
            //         tx.deadline,
            //         tx.overRides
            //     );

            // console.log(`tx: ${tx}`);
        } else {
            console.log('RELAYER SWAP - Execute via batchRelayer.');
>>>>>>> 727d0a3f
        }
    }
}

// $ TS_NODE_PROJECT='tsconfig.testing.json' ts-node ./test/testScripts/swapExample.ts
swap();<|MERGE_RESOLUTION|>--- conflicted
+++ resolved
@@ -12,743 +12,6 @@
 import { SOR, SwapInfo, SwapTypes } from '../../src';
 import { CoingeckoTokenPriceService } from '../lib/coingeckoTokenPriceService';
 import { SubgraphPoolDataService } from '../lib/subgraphPoolDataService';
-<<<<<<< HEAD
-import { mockPoolDataService } from '../lib/mockPoolDataService';
-
-export enum Network {
-    MAINNET = 1,
-    GOERLI = 5,
-    KOVAN = 42,
-    POLYGON = 137,
-    ARBITRUM = 42161,
-}
-
-export const SOR_CONFIG: Record<Network, SorConfig> = {
-    [Network.MAINNET]: {
-        chainId: Network.MAINNET, //1
-        vault: '0xBA12222222228d8Ba445958a75a0704d566BF2C8',
-        weth: '0xC02aaA39b223FE8D0A0e5C4F27eAD9083C756Cc2',
-        bbausd: {
-            id: '0x7b50775383d3d6f0215a8f290f2c9e2eebbeceb20000000000000000000000fe',
-            address: '0x7b50775383d3d6f0215a8f290f2c9e2eebbeceb2',
-        },
-    },
-    [Network.KOVAN]: {
-        chainId: Network.KOVAN, //42
-        vault: '0xBA12222222228d8Ba445958a75a0704d566BF2C8',
-        weth: '0xdFCeA9088c8A88A76FF74892C1457C17dfeef9C1',
-        staBal3Pool: {
-            id: '0x8fd162f338b770f7e879030830cde9173367f3010000000000000000000004d8',
-            address: '0x8fd162f338b770f7e879030830cde9173367f301',
-        },
-        wethStaBal3: {
-            id: '0x6be79a54f119dbf9e8ebd9ded8c5bd49205bc62d00020000000000000000033c',
-            address: '0x6be79a54f119dbf9e8ebd9ded8c5bd49205bc62d',
-        },
-    },
-    [Network.GOERLI]: {
-        chainId: Network.GOERLI, //5
-        vault: '0x65748E8287Ce4B9E6D83EE853431958851550311',
-        weth: '0x9A1000D492d40bfccbc03f413A48F5B6516Ec0Fd',
-    },
-    [Network.POLYGON]: {
-        chainId: Network.POLYGON, //137
-        vault: '0xBA12222222228d8Ba445958a75a0704d566BF2C8',
-        weth: '0x0d500B1d8E8eF31E21C99d1Db9A6444d3ADf1270',
-    },
-    [Network.ARBITRUM]: {
-        chainId: Network.ARBITRUM, //42161
-        vault: '0xBA12222222228d8Ba445958a75a0704d566BF2C8',
-        weth: '0x82aF49447D8a07e3bd95BD0d56f35241523fBab1',
-    },
-};
-
-export const PROVIDER_URLS = {
-    [Network.MAINNET]: `https://mainnet.infura.io/v3/${process.env.INFURA}`,
-    [Network.GOERLI]: `https://goerli.infura.io/v3/${process.env.INFURA}`,
-    [Network.KOVAN]: `https://kovan.infura.io/v3/${process.env.INFURA}`,
-    [Network.POLYGON]: `https://polygon-mainnet.infura.io/v3/${process.env.INFURA}`,
-    [Network.ARBITRUM]: `https://arbitrum-mainnet.infura.io/v3/${process.env.INFURA}`,
-};
-
-export const MULTIADDR: { [chainId: number]: string } = {
-    1: '0xeefba1e63905ef1d7acba5a8513c70307c1ce441',
-    3: '0x53c43764255c17bd724f74c4ef150724ac50a3ed',
-    4: '0x42ad527de7d4e9d9d011ac45b31d8551f8fe9821',
-    5: '0x3b2A02F22fCbc872AF77674ceD303eb269a46ce3',
-    42: '0x2cc8688C5f75E365aaEEb4ea8D6a480405A48D2A',
-    137: '0xa1B2b503959aedD81512C37e9dce48164ec6a94d',
-    42161: '0x269ff446d9892c9e19082564df3f5e8741e190a1',
-    99: '0xeefba1e63905ef1d7acba5a8513c70307c1ce441',
-};
-
-export const SUBGRAPH_URLS = {
-    [Network.MAINNET]:
-        'https://api.thegraph.com/subgraphs/name/balancer-labs/balancer-v2',
-    [Network.GOERLI]:
-        'https://api.thegraph.com/subgraphs/name/balancer-labs/balancer-goerli-v2',
-    [Network.KOVAN]:
-        'https://api.thegraph.com/subgraphs/name/balancer-labs/balancer-kovan-v2-beta',
-    [Network.POLYGON]:
-        'https://api.thegraph.com/subgraphs/name/balancer-labs/balancer-polygon-v2',
-    [Network.ARBITRUM]: `https://api.thegraph.com/subgraphs/name/balancer-labs/balancer-arbitrum-v2`,
-};
-
-export const ADDRESSES = {
-    [Network.MAINNET]: {
-        BatchRelayer: {
-            address: '0xdcdbf71A870cc60C6F9B621E28a7D3Ffd6Dd4965',
-        },
-        ETH: {
-            address: AddressZero,
-            decimals: 18,
-            symbol: 'ETH',
-        },
-        BAL: {
-            address: '0xba100000625a3754423978a60c9317c58a424e3d',
-            decimals: 18,
-            symbol: 'BAL',
-        },
-        USDC: {
-            address: '0xa0b86991c6218b36c1d19d4a2e9eb0ce3606eb48',
-            decimals: 6,
-            symbol: 'USDC',
-        },
-        WBTC: {
-            address: '0x2260fac5e5542a773aa44fbcfedf7c193bc2c599',
-            decimals: 8,
-            symbol: 'WBTC',
-        },
-        WETH: {
-            address: '0xc02aaa39b223fe8d0a0e5c4f27ead9083c756cc2',
-            decimals: 18,
-            symbol: 'WETH',
-        },
-        DAI: {
-            address: '0x6b175474e89094c44da98b954eedeac495271d0f',
-            decimals: 18,
-            symbol: 'DAI',
-        },
-        STETH: {
-            address: '0xae7ab96520de3a18e5e111b5eaab095312d7fe84',
-            decimals: 18,
-            symbol: 'STETH',
-        },
-        wSTETH: {
-            address: '0x7f39c581f595b53c5cb19bd0b3f8da6c935e2ca0',
-            decimals: 18,
-            symbol: 'wSTETH',
-        },
-        bbausd: {
-            address: '0x7b50775383d3d6f0215a8f290f2c9e2eebbeceb2',
-            decimals: 18,
-            symbol: 'bbausd',
-        },
-        bbausdc: {
-            address: '0x9210F1204b5a24742Eba12f710636D76240dF3d0',
-            decimals: 18,
-            symbol: 'bbausdc',
-        },
-        waDAI: {
-            address: '0x02d60b84491589974263d922d9cc7a3152618ef6',
-            decimals: 18,
-            symbol: 'waDAI',
-        },
-        waUSDC: {
-            address: '0xd093fa4fb80d09bb30817fdcd442d4d02ed3e5de',
-            decimals: 6,
-            symbol: 'waUSDC',
-        },
-    },
-    [Network.KOVAN]: {
-        // Visit https://balancer-faucet.on.fleek.co/#/faucet for test tokens
-        BatchRelayer: {
-            address: '0x41B953164995c11C81DA73D212ED8Af25741b7Ac',
-        },
-        ETH: {
-            address: AddressZero,
-            decimals: 18,
-            symbol: 'ETH',
-        },
-        BAL: {
-            address: '0x41286Bb1D3E870f3F750eB7E1C25d7E48c8A1Ac7',
-            decimals: 18,
-            symbol: 'BAL',
-        },
-        USDC: {
-            address: '0xc2569dd7d0fd715B054fBf16E75B001E5c0C1115',
-            decimals: 6,
-            symbol: 'USDC',
-        },
-        WBTC: {
-            address: '0x1C8E3Bcb3378a443CC591f154c5CE0EBb4dA9648',
-            decimals: 8,
-            symbol: 'WBTC',
-        },
-        WETH: {
-            address: '0xdFCeA9088c8A88A76FF74892C1457C17dfeef9C1',
-            decimals: 18,
-            symbol: 'WETH',
-        },
-        DAI: {
-            address: '0x04DF6e4121c27713ED22341E7c7Df330F56f289B',
-            decimals: 18,
-            symbol: 'DAI',
-        },
-        STETH: {
-            address: '0x4803bb90d18a1cb7a2187344fe4feb0e07878d05',
-            decimals: 18,
-            symbol: 'STETH',
-        },
-        wSTETH: {
-            address: '0xa387b91e393cfb9356a460370842bc8dbb2f29af',
-            decimals: 18,
-            symbol: 'wSTETH',
-        },
-        USDT_from_AAVE: {
-            address: '0x13512979ade267ab5100878e2e0f485b568328a4',
-            decimals: 6,
-            symbol: 'USDT_from_AAVE',
-        },
-        aUSDT: {
-            address: '0xe8191aacfcdb32260cda25830dc6c9342142f310',
-            decimals: 6,
-            symbol: 'aUSDT',
-        },
-        bUSDT: {
-            address: '0xe667d48618e71c2a02e4a1b66ed9def1426938b6',
-            decimals: 18,
-            symbol: 'bUSDT',
-        },
-        USDC_from_AAVE: {
-            address: '0xe22da380ee6b445bb8273c81944adeb6e8450422',
-            decimals: 6,
-            symbol: 'USDC_from_AAVE',
-        },
-        aUSDC: {
-            address: '0x0fbddc06a4720408a2f5eb78e62bc31ac6e2a3c4',
-            decimals: 6,
-            symbol: 'aUSDC',
-        },
-        DAI_from_AAVE: {
-            address: '0xff795577d9ac8bd7d90ee22b6c1703490b6512fd',
-            decimals: 18,
-            symbol: 'DAI_from_AAVE',
-        },
-        bDAI: {
-            address: '0xfcccb77a946b6a3bd59d149f083b5bfbb8004d6d',
-            decimals: 18,
-            symbol: 'bDAI',
-        },
-        STABAL3: {
-            address: '0x8fd162f338b770f7e879030830cde9173367f301',
-            decimals: 18,
-            symbol: 'STABAL3',
-        },
-        GYRO2_TEST1: {
-            address: '0x8021ae68696046c40daea1953bb8767a6f9fdd6f',
-            decimals: 18,
-            symbol: 'GYRO2_TEST1',
-        },
-        GYRO2_TEST2: {
-            address: '0xb2bb9bf1bf645fc19a8135074cff49224a5d2577',
-            decimals: 18,
-            symbol: 'GYRO2_TEST2',
-        },
-        GYRO3_TEST1: {
-            address: '0x11fb9071e69628d804bf0b197cc61eeacd4aaecf',
-            decimals: 18,
-            symbol: 'GYRO3_TEST1',
-        },
-        GYRO3_TEST2: {
-            address: '0x4ea2110a3e277b10c9b098f61d72f58efa8655db',
-            decimals: 18,
-            symbol: 'GYRO3_TEST2',
-        },
-    },
-    [Network.POLYGON]: {
-        MATIC: {
-            address: AddressZero,
-            decimals: 18,
-            symbol: 'MATIC',
-        },
-        LINK: {
-            address: '0x53E0bca35eC356BD5ddDFebbD1Fc0fD03FaBad39',
-            decimals: 18,
-            symbol: 'LINK',
-        },
-        BAL: {
-            address: '0x9a71012b13ca4d3d0cdc72a177df3ef03b0e76a3',
-            decimals: 18,
-            symbol: 'BAL',
-        },
-        USDC: {
-            address: '0x2791bca1f2de4661ed88a30c99a7a9449aa84174',
-            decimals: 6,
-            symbol: 'USDC',
-        },
-        WBTC: {
-            address: '0x1bfd67037b42cf73acf2047067bd4f2c47d9bfd6',
-            decimals: 8,
-            symbol: 'WBTC',
-        },
-        WETH: {
-            address: '0x7ceb23fd6bc0add59e62ac25578270cff1b9f619',
-            decimals: 18,
-            symbol: 'WETH',
-        },
-        DAI: {
-            address: '0x8f3cf7ad23cd3cadbd9735aff958023239c6a063',
-            decimals: 18,
-            symbol: 'DAI',
-        },
-        STETH: {
-            address: '0xae7ab96520de3a18e5e111b5eaab095312d7fe84',
-            decimals: 18,
-            symbol: 'STETH',
-        },
-        stUSD_PLUS: {
-            address: '0x5a5c6aa6164750b530b8f7658b827163b3549a4d',
-            decimals: 6,
-            symbol: 'stUSD+',
-        },
-        bstUSD_PLUS: {
-            address: '0x1aafc31091d93c3ff003cff5d2d8f7ba2e728425',
-            decimals: 18,
-            symbol: 'bstUSD+',
-        },
-        USD_PLUS: {
-            address: '0x5d9d8509c522a47d9285b9e4e9ec686e6a580850',
-            decimals: 6,
-            symbol: 'USD_PLUS',
-        },
-        USDT: {
-            address: '0xc2132D05D31c914a87C6611C10748AEb04B58e8F',
-            decimals: 6,
-            symbol: 'USDT',
-        },
-        DHT: {
-            address: '0x8C92e38eCA8210f4fcBf17F0951b198Dd7668292',
-            decimals: 18,
-            symbol: 'DHT',
-        },
-        dUSD: {
-            address: '0xbAe28251B2a4E621aA7e20538c06DEe010Bc06DE',
-            decimals: 18,
-            symbol: 'dUSD',
-        },
-    },
-    [Network.ARBITRUM]: {
-        WETH: {
-            address: '0x82af49447d8a07e3bd95bd0d56f35241523fbab1',
-            decimals: 18,
-            symbol: 'WETH',
-        },
-        BAL: {
-            address: '0x040d1edc9569d4bab2d15287dc5a4f10f56a56b8',
-            decimals: 18,
-            symbol: 'BAL',
-        },
-        USDC: {
-            address: '0xff970a61a04b1ca14834a43f5de4533ebddb5cc8',
-            decimals: 6,
-            symbol: 'USDC',
-        },
-        STETH: {
-            address: 'N/A',
-            decimals: 18,
-            symbol: 'STETH',
-        },
-    },
-};
-
-// This is the same across networks
-const vaultAddr = '0xBA12222222228d8Ba445958a75a0704d566BF2C8';
-
-async function getSwap(
-    provider: JsonRpcProvider,
-    config: SorConfig,
-    poolDataService: PoolDataService,
-    tokenPriceService: TokenPriceService,
-    tokenIn: { symbol: string; address: string; decimals: number },
-    tokenOut: { symbol: string; address: string; decimals: number },
-    swapType: SwapTypes,
-    swapAmount: BigNumberish
-): Promise<SwapInfo> {
-    const sor = new SOR(provider, config, poolDataService, tokenPriceService);
-
-    await sor.fetchPools();
-
-    // gasPrice is used by SOR as a factor to determine how many pools to swap against.
-    // i.e. higher cost means more costly to trade against lots of different pools.
-    const gasPrice = BigNumber.from('40000000000');
-    // This determines the max no of pools the SOR will use to swap.
-    const maxPools = 4;
-
-    // This calculates the cost to make a swap which is used as an input to sor to allow it to make gas efficient recommendations.
-    // Note - tokenOut for SwapExactIn, tokenIn for SwapExactOut
-    const outputToken =
-        swapType === SwapTypes.SwapExactOut ? tokenIn : tokenOut;
-    const cost = await sor.getCostOfSwapInToken(
-        outputToken.address,
-        outputToken.decimals,
-        gasPrice,
-        BigNumber.from('35000')
-    );
-    const swapInfo: SwapInfo = await sor.getSwaps(
-        tokenIn.address,
-        tokenOut.address,
-        swapType,
-        swapAmount,
-        { gasPrice, maxPools }
-    );
-
-    const amtInScaled =
-        swapType === SwapTypes.SwapExactIn
-            ? formatFixed(swapAmount, tokenIn.decimals)
-            : formatFixed(swapInfo.returnAmount, tokenIn.decimals);
-    const amtOutScaled =
-        swapType === SwapTypes.SwapExactIn
-            ? formatFixed(swapInfo.returnAmount, tokenOut.decimals)
-            : formatFixed(swapAmount, tokenOut.decimals);
-
-    const returnDecimals =
-        swapType === SwapTypes.SwapExactIn
-            ? tokenOut.decimals
-            : tokenIn.decimals;
-
-    const returnWithFeesScaled = formatFixed(
-        swapInfo.returnAmountConsideringFees,
-        returnDecimals
-    );
-
-    const costToSwapScaled = formatFixed(cost, returnDecimals);
-
-    const swapTypeStr =
-        swapType === SwapTypes.SwapExactIn ? 'SwapExactIn' : 'SwapExactOut';
-    console.log(swapTypeStr);
-    console.log(`Token In: ${tokenIn.symbol}, Amt: ${amtInScaled.toString()}`);
-    console.log(
-        `Token Out: ${tokenOut.symbol}, Amt: ${amtOutScaled.toString()}`
-    );
-    console.log(`Swaps:`);
-    console.log(swapInfo.swaps);
-    console.log(swapInfo.tokenAddresses);
-
-    console.log(
-        `${
-            swapType === SwapTypes.SwapExactIn
-                ? swapAmount.toString()
-                : swapInfo.returnAmount.toString()
-        },${
-            swapType === SwapTypes.SwapExactIn
-                ? swapInfo.returnAmount.toString()
-                : swapAmount.toString()
-        } SOR Result`
-    );
-
-    return swapInfo;
-}
-
-async function makeTrade(
-    provider: JsonRpcProvider,
-    swapInfo: SwapInfo,
-    swapType: SwapTypes
-) {
-    if (!swapInfo.returnAmount.gt(0)) {
-        console.log(`Return Amount is 0. No swaps to exectute.`);
-        return;
-    }
-    const key: any = process.env.TRADER_KEY;
-    const wallet = new Wallet(key, provider);
-
-    // if (swapInfo.tokenIn !== AddressZero) {
-    //     // Vault needs approval for swapping non ETH
-    //     console.log('Checking vault allowance...');
-    //     const tokenInContract = new Contract(
-    //         swapInfo.tokenIn,
-    //         erc20abi,
-    //         provider
-    //     );
-
-    //     let allowance = await tokenInContract.allowance(
-    //         wallet.address,
-    //         vaultAddr
-    //     );
-
-    //     if (allowance.lt(swapInfo.swapAmount)) {
-    //         console.log(
-    //             `Not Enough Allowance: ${allowance.toString()}. Approving vault now...`
-    //         );
-    //         const txApprove = await tokenInContract
-    //             .connect(wallet)
-    //             .approve(vaultAddr, MaxUint256);
-    //         await txApprove.wait();
-    //         console.log(`Allowance updated: ${txApprove.hash}`);
-    //         allowance = await tokenInContract.allowance(
-    //             wallet.address,
-    //             vaultAddr
-    //         );
-    //     }
-
-    //     console.log(`Allowance: ${allowance.toString()}`);
-    // }
-
-    const vaultContract = new Contract(vaultAddr, vaultArtifact, provider);
-    vaultContract.connect(wallet);
-
-    type FundManagement = {
-        sender: string;
-        recipient: string;
-        fromInternalBalance: boolean;
-        toInternalBalance: boolean;
-    };
-
-    const funds: FundManagement = {
-        sender: wallet.address,
-        recipient: wallet.address,
-        fromInternalBalance: false,
-        toInternalBalance: false,
-    };
-
-    const limits: string[] = getLimits(
-        swapInfo.tokenIn,
-        swapInfo.tokenOut,
-        swapType,
-        swapInfo.swapAmount,
-        swapInfo.returnAmount,
-        swapInfo.tokenAddresses
-    );
-    const deadline = MaxUint256;
-
-    // console.log(funds);
-    // console.log(swapInfo.tokenAddresses);
-    // console.log(limits);
-    // console.log('Swapping...');
-
-    const overRides = {};
-    // overRides['gasLimit'] = '200000';
-    // overRides['gasPrice'] = '20000000000';
-    // ETH in swaps must send ETH value
-    if (swapInfo.tokenIn === AddressZero) {
-        overRides['value'] = swapInfo.swapAmount.toString();
-    }
-
-    const deltas = await vaultContract.queryBatchSwap(
-        swapType, // SwapType 0=SwapExactIn, 1=SwapExactOut
-        swapInfo.swaps,
-        swapInfo.tokenAddresses,
-        funds
-    );
-
-    console.log(
-        `${deltas[0].toString()},${
-            deltas[1].toString().split('-')[1]
-        } QueryBatchSwap (EVM Result)`
-    );
-
-    // const tx = await vaultContract
-    //     .connect(wallet)
-    //     .batchSwap(
-    //         swapType,
-    //         swapInfo.swaps,
-    //         swapInfo.tokenAddresses,
-    //         funds,
-    //         limits,
-    //         deadline,
-    //         overRides
-    //     );
-
-    // console.log(`tx: ${tx.hash}`);
-}
-
-function getLimits(
-    tokenIn: string,
-    tokenOut: string,
-    swapType: SwapTypes,
-    swapAmount: BigNumber,
-    returnAmount: BigNumber,
-    tokenAddresses: string[]
-): string[] {
-    // Limits:
-    // +ve means max to send
-    // -ve mean min to receive
-    // For a multihop the intermediate tokens should be 0
-    // This is where slippage tolerance would be added
-    const limits: string[] = [];
-    const amountIn =
-        swapType === SwapTypes.SwapExactIn ? swapAmount : returnAmount;
-    const amountOut =
-        swapType === SwapTypes.SwapExactIn ? returnAmount : swapAmount;
-
-    tokenAddresses.forEach((token, i) => {
-        if (token.toLowerCase() === tokenIn.toLowerCase())
-            limits[i] = amountIn.toString();
-        else if (token.toLowerCase() === tokenOut.toLowerCase()) {
-            limits[i] = amountOut
-                .mul('990000000000000000') // 0.99
-                .div('1000000000000000000')
-                .mul(-1)
-                .toString()
-                .split('.')[0];
-        } else {
-            limits[i] = '0';
-        }
-    });
-
-    return limits;
-}
-
-async function makeRelayerTrade(
-    provider: JsonRpcProvider,
-    swapInfo: SwapInfo,
-    swapType: SwapTypes,
-    chainId: number
-) {
-    if (!swapInfo.returnAmount.gt(0)) {
-        console.log(`Return Amount is 0. No swaps to exectute.`);
-        return;
-    }
-    const key: any = process.env.TRADER_KEY;
-    const wallet = new Wallet(key, provider);
-
-    if (swapInfo.tokenIn !== AddressZero) {
-        // Vault needs approval for swapping non ETH
-        console.log('Checking vault allowance...');
-        const tokenInContract = new Contract(
-            swapInfo.tokenIn,
-            erc20abi,
-            provider
-        );
-
-        let allowance = await tokenInContract.allowance(
-            wallet.address,
-            vaultAddr
-        );
-        if (allowance.lt(swapInfo.swapAmount)) {
-            console.log(
-                `Not Enough Allowance: ${allowance.toString()}. Approving vault now...`
-            );
-            const txApprove = await tokenInContract
-                .connect(wallet)
-                .approve(vaultAddr, MaxUint256);
-            await txApprove.wait();
-            console.log(`Allowance updated: ${txApprove.hash}`);
-            allowance = await tokenInContract.allowance(
-                wallet.address,
-                vaultAddr
-            );
-        }
-
-        console.log(`Allowance: ${allowance.toString()}`);
-    }
-
-    const relayerContract = new Contract(
-        ADDRESSES[chainId].BatchRelayer.address,
-        relayerAbi,
-        provider
-    );
-    relayerContract.connect(wallet);
-
-    type FundManagement = {
-        sender: string;
-        recipient: string;
-        fromInternalBalance: boolean;
-        toInternalBalance: boolean;
-    };
-
-    const funds: FundManagement = {
-        sender: wallet.address,
-        recipient: wallet.address,
-        fromInternalBalance: false,
-        toInternalBalance: false,
-    };
-
-    let tokenIn = swapInfo.tokenIn;
-    let tokenOut = swapInfo.tokenOut;
-    if (swapInfo.tokenIn === ADDRESSES[chainId].STETH.address) {
-        tokenIn = ADDRESSES[chainId].wSTETH.address;
-    }
-    if (swapInfo.tokenOut === ADDRESSES[chainId].STETH.address) {
-        tokenOut = ADDRESSES[chainId].wSTETH.address;
-    }
-
-    const limits: string[] = getLimits(
-        swapInfo.tokenIn,
-        swapInfo.tokenOut,
-        swapType,
-        swapInfo.swapAmount,
-        swapInfo.returnAmount,
-        swapInfo.tokenAddresses
-    );
-
-    const deadline = MaxUint256;
-
-    console.log(funds);
-    console.log(swapInfo.tokenAddresses);
-    console.log(limits);
-
-    console.log('Swapping...');
-
-    const overRides = {};
-    overRides['gasLimit'] = '450000';
-    overRides['gasPrice'] = '20000000000';
-    // ETH in swaps must send ETH value
-    if (swapInfo.tokenIn === AddressZero) {
-        overRides['value'] = swapInfo.swapAmountForSwaps?.toString();
-    }
-
-    if (swapInfo.swaps.length === 1) {
-        console.log('SINGLE SWAP');
-        const single = {
-            poolId: swapInfo.swaps[0].poolId,
-            kind: swapType,
-            assetIn: swapInfo.tokenAddresses[swapInfo.swaps[0].assetInIndex],
-            assetOut: swapInfo.tokenAddresses[swapInfo.swaps[0].assetOutIndex],
-            amount: swapInfo.swaps[0].amount,
-            userData: swapInfo.swaps[0].userData,
-        };
-
-        if (!swapInfo.returnAmountFromSwaps) return;
-
-        let limit = swapInfo.returnAmountFromSwaps.mul(1.01).toString(); // Max In
-        if (swapType === SwapTypes.SwapExactIn)
-            limit = swapInfo.returnAmountFromSwaps.mul(0.99).toString(); // Min return
-
-        const tx = await relayerContract
-            .connect(wallet)
-            .callStatic.swap(single, funds, limit, deadline, overRides);
-        console.log(tx.toString());
-        console.log(swapInfo.returnAmountFromSwaps.mul(1.01).toString());
-    } else {
-        const tx = await relayerContract
-            .connect(wallet)
-            .batchSwap(
-                swapType,
-                swapInfo.swaps,
-                swapInfo.tokenAddresses,
-                funds,
-                limits,
-                deadline,
-                overRides
-            );
-        console.log(`tx:`);
-        console.log(tx);
-    }
-}
-
-export async function simpleSwap() {
-    const networkId = Network.KOVAN;
-    // Pools source can be Subgraph URL or pools data set passed directly
-    // Update pools list with most recent onchain balances
-    const tokenIn = ADDRESSES[networkId].GYRO3_TEST1;
-    const tokenOut = ADDRESSES[networkId].GYRO3_TEST2;
-    const swapType = SwapTypes.SwapExactIn;
-    const swapAmount = parseFixed('1', 18);
-    const executeTrade = true;
-
-    const provider = new JsonRpcProvider(PROVIDER_URLS[networkId]);
-=======
 import {
     Network,
     SOR_CONFIG,
@@ -759,7 +22,6 @@
     MULTIADDR,
 } from './constants';
 import { buildTx, printOutput } from './utils';
->>>>>>> 727d0a3f
 
 import vaultArtifact from '../../src/abi/Vault.json';
 
@@ -822,15 +84,6 @@
         { gasPrice, maxPools }
     );
 
-<<<<<<< HEAD
-    if (executeTrade) {
-        if ([tokenIn, tokenOut].includes(ADDRESSES[networkId].STETH)) {
-            console.log('RELAYER SWAP');
-            await makeRelayerTrade(provider, swapInfo, swapType, networkId);
-        } else {
-            // console.log('VAULT SWAP');
-            await makeTrade(provider, swapInfo, swapType);
-=======
     // Simulate the swap transaction
     if (swapInfo.returnAmount.gt(0)) {
         const key: any = process.env.TRADER_KEY;
@@ -883,7 +136,6 @@
             // console.log(`tx: ${tx}`);
         } else {
             console.log('RELAYER SWAP - Execute via batchRelayer.');
->>>>>>> 727d0a3f
         }
     }
 }
