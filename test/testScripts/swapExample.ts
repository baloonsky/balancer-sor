// Example using SOR to find the best swap for a given pair and simulate using batchSwap.
// Requires TRADER_KEY in .env.
// Run using: $ TS_NODE_PROJECT='tsconfig.testing.json' ts-node ./test/testScripts/swapExample.ts
// NOTE: This is for test/debug purposes, the Balancer SDK Swaps module has a more user friendly interface for interacting with SOR:
// https://github.com/balancer-labs/balancer-sdk/tree/develop/balancer-js#swaps-module
import dotenv from 'dotenv';
dotenv.config();
import { BigNumber, parseFixed } from '@ethersproject/bignumber';
import { JsonRpcProvider } from '@ethersproject/providers';
import { Wallet } from '@ethersproject/wallet';
import { Contract } from '@ethersproject/contracts';
import { SOR, SwapInfo, SwapTypes } from '../../src';
import { CoingeckoTokenPriceService } from '../lib/coingeckoTokenPriceService';
import { SubgraphPoolDataService } from '../lib/subgraphPoolDataService';
import {
    Network,
    SOR_CONFIG,
    ADDRESSES,
    SUBGRAPH_URLS,
    PROVIDER_URLS,
    vaultAddr,
    MULTIADDR,
} from './constants';
import { buildTx, printOutput } from './utils';

import vaultArtifact from '../../src/abi/Vault.json';

// Setup SOR with data services
function setUp(networkId: Network, provider: JsonRpcProvider): SOR {
    // The SOR needs to fetch pool data from an external source. This provider fetches from Subgraph and onchain calls.
    const subgraphPoolDataService = new SubgraphPoolDataService({
        chainId: networkId,
        vaultAddress: vaultAddr,
        multiAddress: MULTIADDR[networkId],
        provider,
        subgraphUrl: SUBGRAPH_URLS[networkId],
        onchain: true,
    });

    // Use the mock pool data service if you want to use pool data from a file.
    // const poolsSource = require('../testData/testPools/gusdBug.json');
    // mockPoolDataService.setPools(poolsSource);

    // Use coingecko to fetch token price information. Used to calculate cost of additonal swaps/hops.
    const coingeckoTokenPriceService = new CoingeckoTokenPriceService(
        networkId
    );
    // Use the mock token price service if you want to manually set the token price in native asset
    // import { mockPoolDataService } from '../lib/mockPoolDataService';
    //  mockTokenPriceService.setTokenPrice('0.001');

    return new SOR(
        provider,
        SOR_CONFIG[networkId],
        subgraphPoolDataService,
        coingeckoTokenPriceService
    );
}

export async function swap(): Promise<void> {
    const networkId = Network.MAINNET;
    const provider = new JsonRpcProvider(PROVIDER_URLS[networkId]);
    // gasPrice is used by SOR as a factor to determine how many pools to swap against.
    // i.e. higher cost means more costly to trade against lots of different pools.
    const gasPrice = BigNumber.from('40000000000');
    // This determines the max no of pools the SOR will use to swap.
    const maxPools = 4;
<<<<<<< HEAD
    const tokenIn = ADDRESSES[networkId].WETH;
    const tokenOut = {
        address: '0x616e8bfa43f920657b3497dbf40d6b1a02d4608d', // auraBAL
        decimals: 18,
        symbol: 'BPT',
    };
    // ADDRESSES[networkId].USDC;
    const swapType: SwapTypes = SwapTypes.SwapExactIn;
    const swapAmount = parseFixed('18', 18);
=======
    const tokenIn = ADDRESSES[networkId].USDC;
    const tokenOut = ADDRESSES[networkId].WETH;
    const swapType: SwapTypes = SwapTypes.SwapExactOut;
    const swapAmount = parseFixed('1.7', 18);
>>>>>>> 203e6e1d

    const sor = setUp(networkId, provider);

    // Get pools info using Subgraph/onchain calls
    await sor.fetchPools();

    // Find swapInfo for best trade for given pair and amount
    const swapInfo: SwapInfo = await sor.getSwaps(
        tokenIn.address,
        tokenOut.address,
        swapType,
        swapAmount,
        { gasPrice, maxPools },
        true
    );

    // Simulate the swap transaction
    if (swapInfo.returnAmount.gt(0)) {
        const key: any = process.env.TRADER_KEY;
        const wallet = new Wallet(key, provider);
        // await handleAllowances(wallet, tokenIn: string, amount: BigNumber)
        const tx = buildTx(wallet, swapInfo, swapType);

        await printOutput(
            swapInfo,
            sor,
            tokenIn,
            tokenOut,
            swapType,
            swapAmount,
            gasPrice,
            tx.limits
        );

        if (![tokenIn, tokenOut].includes(ADDRESSES[networkId].STETH)) {
            console.log('VAULT SWAP');
            const vaultContract = new Contract(
                vaultAddr,
                vaultArtifact,
                provider
            );
            // Simulates a call to `batchSwap`, returning an array of Vault asset deltas.
            // Each element in the array corresponds to the asset at the same index, and indicates the number of tokens(or ETH)
            // the Vault would take from the sender(if positive) or send to the recipient(if negative).
            const deltas = await vaultContract.queryBatchSwap(
                swapType,
                swapInfo.swaps,
                swapInfo.tokenAddresses,
                tx.funds
            );
            console.log(deltas.toString());
            // To actually make the trade:
            // vaultContract.connect(wallet);
            // const tx = await vaultContract
            //     .connect(wallet)
            //     .batchSwap(
            //         swapType,
            //         swapInfo.swaps,
            //         swapInfo.tokenAddresses,
            //         tx.funds,
            //         tx.limits,
            //         tx.deadline,
            //         tx.overRides
            //     );

            // console.log(`tx: ${tx}`);
        } else {
            console.log('RELAYER SWAP - Execute via batchRelayer.');
        }
    } else {
        console.log('No Valid Swap');
        await printOutput(
            swapInfo,
            sor,
            tokenIn,
            tokenOut,
            swapType,
            swapAmount,
            gasPrice,
            []
        );
    }
}

// $ TS_NODE_PROJECT='tsconfig.testing.json' ts-node ./test/testScripts/swapExample.ts
swap();<|MERGE_RESOLUTION|>--- conflicted
+++ resolved
@@ -65,22 +65,10 @@
     const gasPrice = BigNumber.from('40000000000');
     // This determines the max no of pools the SOR will use to swap.
     const maxPools = 4;
-<<<<<<< HEAD
-    const tokenIn = ADDRESSES[networkId].WETH;
-    const tokenOut = {
-        address: '0x616e8bfa43f920657b3497dbf40d6b1a02d4608d', // auraBAL
-        decimals: 18,
-        symbol: 'BPT',
-    };
-    // ADDRESSES[networkId].USDC;
-    const swapType: SwapTypes = SwapTypes.SwapExactIn;
-    const swapAmount = parseFixed('18', 18);
-=======
     const tokenIn = ADDRESSES[networkId].USDC;
     const tokenOut = ADDRESSES[networkId].WETH;
     const swapType: SwapTypes = SwapTypes.SwapExactOut;
     const swapAmount = parseFixed('1.7', 18);
->>>>>>> 203e6e1d
 
     const sor = setUp(networkId, provider);
 
