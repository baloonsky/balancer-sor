// Example showing SOR with Vault batchSwap and Subgraph pool data, run using: $ TS_NODE_PROJECT='tsconfig.testing.json' ts-node ./test/testScripts/swapExample.ts

require('dotenv').config();
import {
    BigNumber,
    BigNumberish,
    formatFixed,
    parseFixed,
} from '@ethersproject/bignumber';
import { JsonRpcProvider } from '@ethersproject/providers';
import { Wallet } from '@ethersproject/wallet';
import { Contract } from '@ethersproject/contracts';
import { AddressZero, MaxUint256 } from '@ethersproject/constants';
import {
    PoolDataService,
    SOR,
    SorConfig,
    SwapInfo,
    SwapTypes,
    TokenPriceService,
} from '../../src';
import vaultArtifact from '../../src/abi/Vault.json';
import relayerAbi from '../abi/BatchRelayer.json';
import erc20abi from '../abi/ERC20.json';
import { CoingeckoTokenPriceService } from '../lib/coingeckoTokenPriceService';
import { SubgraphPoolDataService } from '../lib/subgraphPoolDataService';
import { mockPoolDataService } from '../lib/mockPoolDataService';

export enum Network {
    MAINNET = 1,
    GOERLI = 5,
    KOVAN = 42,
    POLYGON = 137,
    ARBITRUM = 42161,
}

export const SOR_CONFIG: Record<Network, SorConfig> = {
    [Network.MAINNET]: {
        chainId: Network.MAINNET, //1
        vault: '0xBA12222222228d8Ba445958a75a0704d566BF2C8',
        weth: '0xC02aaA39b223FE8D0A0e5C4F27eAD9083C756Cc2',
    },
    [Network.KOVAN]: {
        chainId: Network.KOVAN, //42
        vault: '0xBA12222222228d8Ba445958a75a0704d566BF2C8',
        weth: '0xdFCeA9088c8A88A76FF74892C1457C17dfeef9C1',
        staBal3Pool: {
            id: '0x8fd162f338b770f7e879030830cde9173367f3010000000000000000000004d8',
            address: '0x8fd162f338b770f7e879030830cde9173367f301',
        },
    },
    [Network.GOERLI]: {
        chainId: Network.GOERLI, //5
        vault: '0x65748E8287Ce4B9E6D83EE853431958851550311',
        weth: '0x9A1000D492d40bfccbc03f413A48F5B6516Ec0Fd',
    },
    [Network.POLYGON]: {
        chainId: Network.POLYGON, //137
        vault: '0xBA12222222228d8Ba445958a75a0704d566BF2C8',
        weth: '0x0d500B1d8E8eF31E21C99d1Db9A6444d3ADf1270',
    },
    [Network.ARBITRUM]: {
        chainId: Network.ARBITRUM, //42161
        vault: '0xBA12222222228d8Ba445958a75a0704d566BF2C8',
        weth: '0x82aF49447D8a07e3bd95BD0d56f35241523fBab1',
    },
};

export const PROVIDER_URLS = {
    [Network.MAINNET]: `https://mainnet.infura.io/v3/${process.env.INFURA}`,
    [Network.GOERLI]: `https://goerli.infura.io/v3/${process.env.INFURA}`,
    [Network.KOVAN]: `https://kovan.infura.io/v3/${process.env.INFURA}`,
    [Network.POLYGON]: `https://polygon-mainnet.infura.io/v3/${process.env.INFURA}`,
    [Network.ARBITRUM]: `https://arbitrum-mainnet.infura.io/v3/${process.env.INFURA}`,
};

export const MULTIADDR: { [chainId: number]: string } = {
    1: '0xeefba1e63905ef1d7acba5a8513c70307c1ce441',
    3: '0x53c43764255c17bd724f74c4ef150724ac50a3ed',
    4: '0x42ad527de7d4e9d9d011ac45b31d8551f8fe9821',
    5: '0x3b2A02F22fCbc872AF77674ceD303eb269a46ce3',
    42: '0x2cc8688C5f75E365aaEEb4ea8D6a480405A48D2A',
    137: '0xa1B2b503959aedD81512C37e9dce48164ec6a94d',
    42161: '0x269ff446d9892c9e19082564df3f5e8741e190a1',
    99: '0xeefba1e63905ef1d7acba5a8513c70307c1ce441',
};

export const SUBGRAPH_URLS = {
    [Network.MAINNET]:
        'https://api.thegraph.com/subgraphs/name/balancer-labs/balancer-v2',
    [Network.GOERLI]:
        'https://api.thegraph.com/subgraphs/name/balancer-labs/balancer-goerli-v2',
    [Network.KOVAN]:
        'https://api.thegraph.com/subgraphs/name/balancer-labs/balancer-kovan-v2',
    [Network.POLYGON]:
        'https://api.thegraph.com/subgraphs/name/balancer-labs/balancer-polygon-v2',
    [Network.ARBITRUM]: `https://api.thegraph.com/subgraphs/name/balancer-labs/balancer-arbitrum-v2`,
};

export const ADDRESSES = {
    [Network.MAINNET]: {
        BatchRelayer: {
            address: '0xdcdbf71A870cc60C6F9B621E28a7D3Ffd6Dd4965',
        },
        ETH: {
            address: AddressZero,
            decimals: 18,
            symbol: 'ETH',
        },
        BAL: {
            address: '0xba100000625a3754423978a60c9317c58a424e3d',
            decimals: 18,
            symbol: 'BAL',
        },
        USDC: {
            address: '0xa0b86991c6218b36c1d19d4a2e9eb0ce3606eb48',
            decimals: 6,
            symbol: 'USDC',
        },
        WBTC: {
            address: '0x2260fac5e5542a773aa44fbcfedf7c193bc2c599',
            decimals: 8,
            symbol: 'WBTC',
        },
        WETH: {
            address: '0xc02aaa39b223fe8d0a0e5c4f27ead9083c756cc2',
            decimals: 18,
            symbol: 'WETH',
        },
        DAI: {
            address: '0x6b175474e89094c44da98b954eedeac495271d0f',
            decimals: 18,
            symbol: 'DAI',
        },
        STETH: {
            address: '0xae7ab96520de3a18e5e111b5eaab095312d7fe84',
            decimals: 18,
            symbol: 'STETH',
        },
        wSTETH: {
            address: '0x7f39c581f595b53c5cb19bd0b3f8da6c935e2ca0',
            decimals: 18,
            symbol: 'wSTETH',
        },
        bbausd: {
            address: '0x7b50775383d3d6f0215a8f290f2c9e2eebbeceb2',
            decimals: 18,
            symbol: 'bbausd',
        },
        bbausdc: {
            address: '0x9210F1204b5a24742Eba12f710636D76240dF3d0',
            decimals: 18,
            symbol: 'bbausdc',
        },
        bbadai: {
            address: '0x804cdb9116a10bb78768d3252355a1b18067bf8f',
            decimals: 18,
            symbol: 'bb-a-dai',
        },
        waDAI: {
            address: '0x02d60b84491589974263d922d9cc7a3152618ef6',
            decimals: 18,
            symbol: 'waDAI',
        },
        waUSDC: {
            address: '0xd093fa4fb80d09bb30817fdcd442d4d02ed3e5de',
            decimals: 6,
            symbol: 'waUSDC',
        },
    },
    [Network.KOVAN]: {
        // Visit https://balancer-faucet.on.fleek.co/#/faucet for test tokens
        BatchRelayer: {
            address: '0x41B953164995c11C81DA73D212ED8Af25741b7Ac',
        },
        ETH: {
            address: AddressZero,
            decimals: 18,
            symbol: 'ETH',
        },
        BAL: {
            address: '0x41286Bb1D3E870f3F750eB7E1C25d7E48c8A1Ac7',
            decimals: 18,
            symbol: 'BAL',
        },
        USDC: {
            address: '0xc2569dd7d0fd715B054fBf16E75B001E5c0C1115',
            decimals: 6,
            symbol: 'USDC',
        },
        WBTC: {
            address: '0x1C8E3Bcb3378a443CC591f154c5CE0EBb4dA9648',
            decimals: 8,
            symbol: 'WBTC',
        },
        WETH: {
            address: '0xdFCeA9088c8A88A76FF74892C1457C17dfeef9C1',
            decimals: 18,
            symbol: 'WETH',
        },
        DAI: {
            address: '0x04DF6e4121c27713ED22341E7c7Df330F56f289B',
            decimals: 18,
            symbol: 'DAI',
        },
        STETH: {
            address: '0x4803bb90d18a1cb7a2187344fe4feb0e07878d05',
            decimals: 18,
            symbol: 'STETH',
        },
        wSTETH: {
            address: '0xa387b91e393cfb9356a460370842bc8dbb2f29af',
            decimals: 18,
            symbol: 'wSTETH',
        },
        USDT_from_AAVE: {
            address: '0x13512979ade267ab5100878e2e0f485b568328a4',
            decimals: 6,
            symbol: 'USDT_from_AAVE',
        },
        aUSDT: {
            address: '0xe8191aacfcdb32260cda25830dc6c9342142f310',
            decimals: 6,
            symbol: 'aUSDT',
        },
        bUSDT: {
            address: '0xe667d48618e71c2a02e4a1b66ed9def1426938b6',
            decimals: 18,
            symbol: 'bUSDT',
        },
        USDC_from_AAVE: {
            address: '0xe22da380ee6b445bb8273c81944adeb6e8450422',
            decimals: 6,
            symbol: 'USDC_from_AAVE',
        },
        aUSDC: {
            address: '0x0fbddc06a4720408a2f5eb78e62bc31ac6e2a3c4',
            decimals: 6,
            symbol: 'aUSDC',
        },
        DAI_from_AAVE: {
            address: '0xff795577d9ac8bd7d90ee22b6c1703490b6512fd',
            decimals: 18,
            symbol: 'DAI_from_AAVE',
        },
        bDAI: {
            address: '0xfcccb77a946b6a3bd59d149f083b5bfbb8004d6d',
            decimals: 18,
            symbol: 'bDAI',
        },
        STABAL3: {
            address: '0x8fd162f338b770f7e879030830cde9173367f301',
            decimals: 18,
            symbol: 'STABAL3',
        },
    },
    [Network.POLYGON]: {
        MATIC: {
            address: AddressZero,
            decimals: 18,
            symbol: 'MATIC',
        },
        LINK: {
            address: '0x53E0bca35eC356BD5ddDFebbD1Fc0fD03FaBad39',
            decimals: 18,
            symbol: 'LINK',
        },
        BAL: {
            address: '0x9a71012b13ca4d3d0cdc72a177df3ef03b0e76a3',
            decimals: 18,
            symbol: 'BAL',
        },
        USDC: {
            address: '0x2791bca1f2de4661ed88a30c99a7a9449aa84174',
            decimals: 6,
            symbol: 'USDC',
        },
        WBTC: {
            address: '0x1bfd67037b42cf73acf2047067bd4f2c47d9bfd6',
            decimals: 8,
            symbol: 'WBTC',
        },
        WETH: {
            address: '0x7ceb23fd6bc0add59e62ac25578270cff1b9f619',
            decimals: 18,
            symbol: 'WETH',
        },
        DAI: {
            address: '0x8f3cf7ad23cd3cadbd9735aff958023239c6a063',
            decimals: 18,
            symbol: 'DAI',
        },
        STETH: {
            address: '0xae7ab96520de3a18e5e111b5eaab095312d7fe84',
            decimals: 18,
            symbol: 'STETH',
        },
        stUSD_PLUS: {
            address: '0x5a5c6aa6164750b530b8f7658b827163b3549a4d',
            decimals: 6,
            symbol: 'stUSD+',
        },
        bstUSD_PLUS: {
            address: '0x1aafc31091d93c3ff003cff5d2d8f7ba2e728425',
            decimals: 18,
            symbol: 'bstUSD+',
        },
        USD_PLUS: {
            address: '0x5d9d8509c522a47d9285b9e4e9ec686e6a580850',
            decimals: 6,
            symbol: 'USD_PLUS',
        },
        USDT: {
            address: '0xc2132D05D31c914a87C6611C10748AEb04B58e8F',
            decimals: 6,
            symbol: 'USDT',
        },
        DHT: {
            address: '0x8C92e38eCA8210f4fcBf17F0951b198Dd7668292',
            decimals: 18,
            symbol: 'DHT',
        },
        dUSD: {
            address: '0xbAe28251B2a4E621aA7e20538c06DEe010Bc06DE',
            decimals: 18,
            symbol: 'dUSD',
        },
    },
    [Network.ARBITRUM]: {
        WETH: {
            address: '0x82af49447d8a07e3bd95bd0d56f35241523fbab1',
            decimals: 18,
            symbol: 'WETH',
        },
        BAL: {
            address: '0x040d1edc9569d4bab2d15287dc5a4f10f56a56b8',
            decimals: 18,
            symbol: 'BAL',
        },
        USDC: {
            address: '0xff970a61a04b1ca14834a43f5de4533ebddb5cc8',
            decimals: 6,
            symbol: 'USDC',
        },
        STETH: {
            address: 'N/A',
            decimals: 18,
            symbol: 'STETH',
        },
    },
};

// This is the same across networks
const vaultAddr = '0xBA12222222228d8Ba445958a75a0704d566BF2C8';

async function getSwap(
    provider: JsonRpcProvider,
    config: SorConfig,
    poolDataService: PoolDataService,
    tokenPriceService: TokenPriceService,
    tokenIn: { symbol: string; address: string; decimals: number },
    tokenOut: { symbol: string; address: string; decimals: number },
    swapType: SwapTypes,
    swapAmount: BigNumberish
): Promise<SwapInfo> {
    const sor = new SOR(provider, config, poolDataService, tokenPriceService);

    await sor.fetchPools();

    // gasPrice is used by SOR as a factor to determine how many pools to swap against.
    // i.e. higher cost means more costly to trade against lots of different pools.
    const gasPrice = BigNumber.from('40000000000');
    // This determines the max no of pools the SOR will use to swap.
    const maxPools = 4;

    // This calculates the cost to make a swap which is used as an input to sor to allow it to make gas efficient recommendations.
    // Note - tokenOut for SwapExactIn, tokenIn for SwapExactOut
    const outputToken =
        swapType === SwapTypes.SwapExactOut ? tokenIn : tokenOut;
    const cost = await sor.getCostOfSwapInToken(
        outputToken.address,
        outputToken.decimals,
        gasPrice,
        BigNumber.from('35000')
    );
    const swapInfo: SwapInfo = await sor.getSwaps(
        tokenIn.address,
        tokenOut.address,
        swapType,
        swapAmount,
        { gasPrice, maxPools }
    );

    const amtInScaled =
        swapType === SwapTypes.SwapExactIn
            ? formatFixed(swapAmount, tokenIn.decimals)
            : formatFixed(swapInfo.returnAmount, tokenIn.decimals);
    const amtOutScaled =
        swapType === SwapTypes.SwapExactIn
            ? formatFixed(swapInfo.returnAmount, tokenOut.decimals)
            : formatFixed(swapAmount, tokenOut.decimals);

    const returnDecimals =
        swapType === SwapTypes.SwapExactIn
            ? tokenOut.decimals
            : tokenIn.decimals;

    const returnWithFeesScaled = formatFixed(
        swapInfo.returnAmountConsideringFees,
        returnDecimals
    );

    const costToSwapScaled = formatFixed(cost, returnDecimals);

    const swapTypeStr =
        swapType === SwapTypes.SwapExactIn ? 'SwapExactIn' : 'SwapExactOut';
    console.log(swapTypeStr);
    console.log(`Token In: ${tokenIn.symbol}, Amt: ${amtInScaled.toString()}`);
    console.log(
        `Token Out: ${tokenOut.symbol}, Amt: ${amtOutScaled.toString()}`
    );
    console.log(`Cost to swap: ${costToSwapScaled.toString()}`);
    console.log(`Return Considering Fees: ${returnWithFeesScaled.toString()}`);
    console.log(`Swaps:`);
    console.log(swapInfo.swaps);
    console.log(swapInfo.tokenAddresses);

    return swapInfo;
}

async function makeTrade(
    provider: JsonRpcProvider,
    swapInfo: SwapInfo,
    swapType: SwapTypes
) {
    if (!swapInfo.returnAmount.gt(0)) {
        console.log(`Return Amount is 0. No swaps to exectute.`);
        return;
    }
    const key: any = process.env.TRADER_KEY;
    const wallet = new Wallet(key, provider);

    // if (swapInfo.tokenIn !== AddressZero) {
    //     // Vault needs approval for swapping non ETH
    //     console.log('Checking vault allowance...');
    //     const tokenInContract = new Contract(
    //         swapInfo.tokenIn,
    //         erc20abi,
    //         provider
    //     );

    //     let allowance = await tokenInContract.allowance(
    //         wallet.address,
    //         vaultAddr
    //     );

    //     if (allowance.lt(swapInfo.swapAmount)) {
    //         console.log(
    //             `Not Enough Allowance: ${allowance.toString()}. Approving vault now...`
    //         );
    //         const txApprove = await tokenInContract
    //             .connect(wallet)
    //             .approve(vaultAddr, MaxUint256);
    //         await txApprove.wait();
    //         console.log(`Allowance updated: ${txApprove.hash}`);
    //         allowance = await tokenInContract.allowance(
    //             wallet.address,
    //             vaultAddr
    //         );
    //     }

    //     console.log(`Allowance: ${allowance.toString()}`);
    // }

    const vaultContract = new Contract(vaultAddr, vaultArtifact, provider);
    vaultContract.connect(wallet);

    type FundManagement = {
        sender: string;
        recipient: string;
        fromInternalBalance: boolean;
        toInternalBalance: boolean;
    };

    const funds: FundManagement = {
        sender: wallet.address,
        recipient: wallet.address,
        fromInternalBalance: false,
        toInternalBalance: false,
    };

    const limits: string[] = getLimits(
        swapInfo.tokenIn,
        swapInfo.tokenOut,
        swapType,
        swapInfo.swapAmount,
        swapInfo.returnAmount,
        swapInfo.tokenAddresses
    );
    const deadline = MaxUint256;

    console.log(funds);
    console.log(swapInfo.tokenAddresses);
    console.log(limits);
    console.log('Swapping...');

    const overRides = {};
    // overRides['gasLimit'] = '200000';
    // overRides['gasPrice'] = '20000000000';
    // ETH in swaps must send ETH value
    if (swapInfo.tokenIn === AddressZero) {
        overRides['value'] = swapInfo.swapAmount.toString();
    }

    const deltas = await vaultContract.queryBatchSwap(
        swapType, // SwapType 0=SwapExactIn, 1=SwapExactOut
        swapInfo.swaps,
        swapInfo.tokenAddresses,
        funds
    );
    console.log(deltas.toString());

    // const tx = await vaultContract
    //     .connect(wallet)
    //     .batchSwap(
    //         swapType,
    //         swapInfo.swaps,
    //         swapInfo.tokenAddresses,
    //         funds,
    //         limits,
    //         deadline,
    //         overRides
    //     );

    // console.log(`tx: ${tx.hash}`);
}

function getLimits(
    tokenIn: string,
    tokenOut: string,
    swapType: SwapTypes,
    swapAmount: BigNumber,
    returnAmount: BigNumber,
    tokenAddresses: string[]
): string[] {
    // Limits:
    // +ve means max to send
    // -ve mean min to receive
    // For a multihop the intermediate tokens should be 0
    // This is where slippage tolerance would be added
    const limits: string[] = [];
    const amountIn =
        swapType === SwapTypes.SwapExactIn ? swapAmount : returnAmount;
    const amountOut =
        swapType === SwapTypes.SwapExactIn ? returnAmount : swapAmount;

    tokenAddresses.forEach((token, i) => {
        if (token.toLowerCase() === tokenIn.toLowerCase())
            limits[i] = amountIn.toString();
        else if (token.toLowerCase() === tokenOut.toLowerCase()) {
            limits[i] = amountOut
                .mul('990000000000000000') // 0.99
                .div('1000000000000000000')
                .mul(-1)
                .toString()
                .split('.')[0];
        } else {
            limits[i] = '0';
        }
    });

    return limits;
}

async function makeRelayerTrade(
    provider: JsonRpcProvider,
    swapInfo: SwapInfo,
    swapType: SwapTypes,
    chainId: number
) {
    if (!swapInfo.returnAmount.gt(0)) {
        console.log(`Return Amount is 0. No swaps to exectute.`);
        return;
    }
    const key: any = process.env.TRADER_KEY;
    const wallet = new Wallet(key, provider);

    if (swapInfo.tokenIn !== AddressZero) {
        // Vault needs approval for swapping non ETH
        console.log('Checking vault allowance...');
        const tokenInContract = new Contract(
            swapInfo.tokenIn,
            erc20abi,
            provider
        );

        let allowance = await tokenInContract.allowance(
            wallet.address,
            vaultAddr
        );
        if (allowance.lt(swapInfo.swapAmount)) {
            console.log(
                `Not Enough Allowance: ${allowance.toString()}. Approving vault now...`
            );
            const txApprove = await tokenInContract
                .connect(wallet)
                .approve(vaultAddr, MaxUint256);
            await txApprove.wait();
            console.log(`Allowance updated: ${txApprove.hash}`);
            allowance = await tokenInContract.allowance(
                wallet.address,
                vaultAddr
            );
        }

        console.log(`Allowance: ${allowance.toString()}`);
    }

    const relayerContract = new Contract(
        ADDRESSES[chainId].BatchRelayer.address,
        relayerAbi,
        provider
    );
    relayerContract.connect(wallet);

    type FundManagement = {
        sender: string;
        recipient: string;
        fromInternalBalance: boolean;
        toInternalBalance: boolean;
    };

    const funds: FundManagement = {
        sender: wallet.address,
        recipient: wallet.address,
        fromInternalBalance: false,
        toInternalBalance: false,
    };

    let tokenIn = swapInfo.tokenIn;
    let tokenOut = swapInfo.tokenOut;
    if (swapInfo.tokenIn === ADDRESSES[chainId].STETH.address) {
        tokenIn = ADDRESSES[chainId].wSTETH.address;
    }
    if (swapInfo.tokenOut === ADDRESSES[chainId].STETH.address) {
        tokenOut = ADDRESSES[chainId].wSTETH.address;
    }

    const limits: string[] = getLimits(
        swapInfo.tokenIn,
        swapInfo.tokenOut,
        swapType,
        swapInfo.swapAmount,
        swapInfo.returnAmount,
        swapInfo.tokenAddresses
    );

    const deadline = MaxUint256;

    console.log(funds);
    console.log(swapInfo.tokenAddresses);
    console.log(limits);

    console.log('Swapping...');

    const overRides = {};
    overRides['gasLimit'] = '450000';
    overRides['gasPrice'] = '20000000000';
    // ETH in swaps must send ETH value
    if (swapInfo.tokenIn === AddressZero) {
        overRides['value'] = swapInfo.swapAmountForSwaps?.toString();
    }

    if (swapInfo.swaps.length === 1) {
        console.log('SINGLE SWAP');
        const single = {
            poolId: swapInfo.swaps[0].poolId,
            kind: swapType,
            assetIn: swapInfo.tokenAddresses[swapInfo.swaps[0].assetInIndex],
            assetOut: swapInfo.tokenAddresses[swapInfo.swaps[0].assetOutIndex],
            amount: swapInfo.swaps[0].amount,
            userData: swapInfo.swaps[0].userData,
        };

        if (!swapInfo.returnAmountFromSwaps) return;

        let limit = swapInfo.returnAmountFromSwaps.mul(1.01).toString(); // Max In
        if (swapType === SwapTypes.SwapExactIn)
            limit = swapInfo.returnAmountFromSwaps.mul(0.99).toString(); // Min return

        const tx = await relayerContract
            .connect(wallet)
            .callStatic.swap(single, funds, limit, deadline, overRides);
        console.log(tx.toString());
        console.log(swapInfo.returnAmountFromSwaps.mul(1.01).toString());
    } else {
        const tx = await relayerContract
            .connect(wallet)
            .batchSwap(
                swapType,
                swapInfo.swaps,
                swapInfo.tokenAddresses,
                funds,
                limits,
                deadline,
                overRides
            );
        console.log(`tx:`);
        console.log(tx);
    }
}

export async function simpleSwap() {
    const networkId = Network.MAINNET;
    // Pools source can be Subgraph URL or pools data set passed directly
    // Update pools list with most recent onchain balances
<<<<<<< HEAD
    const tokenIn = ADDRESSES[networkId].DAI;
    const tokenOut = ADDRESSES[networkId].USDC;
    const swapType = SwapTypes.SwapExactIn;
    const swapAmount = parseFixed('30000', 18);
=======
    const tokenIn = ADDRESSES[networkId].wSTETH;
    const tokenOut = ADDRESSES[networkId].WETH;
    const swapType = SwapTypes.SwapExactOut;
    const swapAmount = parseFixed('10.912438109873074672', 18);
>>>>>>> 32d8a8d1
    const executeTrade = true;

    const provider = new JsonRpcProvider(PROVIDER_URLS[networkId]);

    // This can be useful for debug
    // Fetch & print list of pools from Subgraph
    // let subgraphPools = await fetchSubgraphPools(SUBGRAPH_URLS[networkId]);
    // console.log(`-------`)
    // console.log(JSON.stringify(subgraphPools));
    // console.log(`-------`);

    const subgraphPoolDataService = new SubgraphPoolDataService({
        chainId: networkId,
        vaultAddress: vaultAddr,
        multiAddress: MULTIADDR[networkId],
        provider,
        subgraphUrl: SUBGRAPH_URLS[networkId],
        onchain: true,
    });

    // Use the mock pool data service if you want to use pool data from a file.
    // const poolsSource = require('../testData/testPools/gusdBug.json');
    // mockPoolDataService.setPools(poolsSource);

    const coingeckoTokenPriceService = new CoingeckoTokenPriceService(
        networkId
    );

    // Use the mock token price service if you want to manually set the token price in native asset
    //  mockTokenPriceService.setTokenPrice('0.001');

    const swapInfo = await getSwap(
        provider,
        SOR_CONFIG[networkId],
        subgraphPoolDataService,
        // mockPoolDataService,
        coingeckoTokenPriceService,
        // mockTokenPriceService,
        tokenIn,
        tokenOut,
        swapType,
        swapAmount
    );

    if (executeTrade) {
        if ([tokenIn, tokenOut].includes(ADDRESSES[networkId].STETH)) {
            console.log('RELAYER SWAP');
            await makeRelayerTrade(provider, swapInfo, swapType, networkId);
        } else {
            console.log('VAULT SWAP');
            await makeTrade(provider, swapInfo, swapType);
        }
    }
}

// $ TS_NODE_PROJECT='tsconfig.testing.json' ts-node ./test/testScripts/swapExample.ts
simpleSwap();<|MERGE_RESOLUTION|>--- conflicted
+++ resolved
@@ -714,17 +714,10 @@
     const networkId = Network.MAINNET;
     // Pools source can be Subgraph URL or pools data set passed directly
     // Update pools list with most recent onchain balances
-<<<<<<< HEAD
     const tokenIn = ADDRESSES[networkId].DAI;
     const tokenOut = ADDRESSES[networkId].USDC;
     const swapType = SwapTypes.SwapExactIn;
     const swapAmount = parseFixed('30000', 18);
-=======
-    const tokenIn = ADDRESSES[networkId].wSTETH;
-    const tokenOut = ADDRESSES[networkId].WETH;
-    const swapType = SwapTypes.SwapExactOut;
-    const swapAmount = parseFixed('10.912438109873074672', 18);
->>>>>>> 32d8a8d1
     const executeTrade = true;
 
     const provider = new JsonRpcProvider(PROVIDER_URLS[networkId]);
