// Example showing SOR with Vault batchSwap and Subgraph pool data, run using: $ TS_NODE_PROJECT='tsconfig.testing.json' ts-node ./test/testScripts/swapExample.ts
require('dotenv').config();
import {
    BigNumber,
    BigNumberish,
    formatFixed,
    parseFixed,
} from '@ethersproject/bignumber';
import { JsonRpcProvider } from '@ethersproject/providers';
import { Wallet } from '@ethersproject/wallet';
import { Contract } from '@ethersproject/contracts';
import { AddressZero, MaxUint256 } from '@ethersproject/constants';
import { SOR, SwapInfo, SwapTypes } from '../../src';
import vaultArtifact from '../../src/abi/Vault.json';
import relayerAbi from '../abi/BatchRelayer.json';
import erc20abi from '../abi/ERC20.json';

export enum Network {
    MAINNET = 1,
    GOERLI = 5,
    KOVAN = 42,
    POLYGON = 137,
    ARBITRUM = 42161,
}

export const PROVIDER_URLS = {
    [Network.MAINNET]: `https://mainnet.infura.io/v3/${process.env.INFURA}`,
    [Network.GOERLI]: `https://goerli.infura.io/v3/${process.env.INFURA}`,
    [Network.KOVAN]: `https://kovan.infura.io/v3/${process.env.INFURA}`,
    [Network.POLYGON]: `https://rpc-mainnet.matic.network`,
    [Network.ARBITRUM]: `https://arb1.arbitrum.io/rpc`,
};

export const SUBGRAPH_URLS = {
    [Network.MAINNET]:
        'https://api.thegraph.com/subgraphs/name/balancer-labs/balancer-v2',
    [Network.GOERLI]:
        'https://api.thegraph.com/subgraphs/name/balancer-labs/balancer-goerli-v2',
    [Network.KOVAN]:
        'https://api.thegraph.com/subgraphs/name/destiner/balancer-kovan-v2',
    [Network.POLYGON]:
        'https://api.thegraph.com/subgraphs/name/balancer-labs/balancer-polygon-v2',
    [Network.ARBITRUM]: `https://api.thegraph.com/subgraphs/name/balancer-labs/balancer-arbitrum-v2`,
};

export const ADDRESSES = {
    [Network.MAINNET]: {
        BatchRelayer: {
            address: '0xdcdbf71A870cc60C6F9B621E28a7D3Ffd6Dd4965',
        },
        ETH: {
            address: AddressZero,
            decimals: 18,
            symbol: 'ETH',
        },
        BAL: {
            address: '0xba100000625a3754423978a60c9317c58a424e3d',
            decimals: 18,
            symbol: 'BAL',
        },
        USDC: {
            address: '0xa0b86991c6218b36c1d19d4a2e9eb0ce3606eb48',
            decimals: 6,
            symbol: 'USDC',
        },
        WBTC: {
            address: '0x2260fac5e5542a773aa44fbcfedf7c193bc2c599',
            decimals: 8,
            symbol: 'WBTC',
        },
        WETH: {
            address: '0xc02aaa39b223fe8d0a0e5c4f27ead9083c756cc2',
            decimals: 18,
            symbol: 'WETH',
        },
        DAI: {
            address: '0x6b175474e89094c44da98b954eedeac495271d0f',
            decimals: 18,
            symbol: 'DAI',
        },
        STETH: {
            address: '0xae7ab96520de3a18e5e111b5eaab095312d7fe84',
            decimals: 18,
            symbol: 'STETH',
        },
        wSTETH: {
            address: '0x7f39c581f595b53c5cb19bd0b3f8da6c935e2ca0',
            decimals: 18,
            symbol: 'wSTETH',
        },
    },
    [Network.KOVAN]: {
        // Visit https://balancer-faucet.on.fleek.co/#/faucet for test tokens
        BatchRelayer: {
            address: '0x41B953164995c11C81DA73D212ED8Af25741b7Ac',
        },
        ETH: {
            address: AddressZero,
            decimals: 18,
            symbol: 'ETH',
        },
        BAL: {
            address: '0x41286Bb1D3E870f3F750eB7E1C25d7E48c8A1Ac7',
            decimals: 18,
            symbol: 'BAL',
        },
        USDC: {
            address: '0xc2569dd7d0fd715B054fBf16E75B001E5c0C1115',
            decimals: 6,
            symbol: 'USDC',
        },
        WBTC: {
            address: '0x1C8E3Bcb3378a443CC591f154c5CE0EBb4dA9648',
            decimals: 8,
            symbol: 'WBTC',
        },
        WETH: {
            address: '0xdFCeA9088c8A88A76FF74892C1457C17dfeef9C1',
            decimals: 18,
            symbol: 'WETH',
        },
        DAI: {
            address: '0x04DF6e4121c27713ED22341E7c7Df330F56f289B',
            decimals: 18,
            symbol: 'DAI',
        },
        STETH: {
            address: '0x4803bb90d18a1cb7a2187344fe4feb0e07878d05',
            decimals: 18,
            symbol: 'STETH',
        },
        wSTETH: {
            address: '0xa387b91e393cfb9356a460370842bc8dbb2f29af',
            decimals: 18,
            symbol: 'wSTETH',
        },
        USDT_from_AAVE: {
            address: '0x13512979ade267ab5100878e2e0f485b568328a4',
            decimals: 6,
            symbol: 'USDT_from_AAVE',
        },
        aUSDT: {
            address: '0xe8191aacfcdb32260cda25830dc6c9342142f310',
            decimals: 6,
            symbol: 'aUSDT',
        },
        bUSDT: {
            address: '0x6a8c3239695613c0710dc971310b36f9b81e115e',
            decimals: 18,
            symbol: 'bUSDT',
        },
        STABAL3: {
            address: '0x21ff756ca0cfcc5fff488ad67babadffee0c4149',
            decimals: 18,
            symbol: 'STABAL3',
        },
    },
    [Network.POLYGON]: {
        MATIC: {
            address: AddressZero,
            decimals: 18,
            symbol: 'MATIC',
        },
        BAL: {
            address: '0x9a71012b13ca4d3d0cdc72a177df3ef03b0e76a3',
            decimals: 18,
            symbol: 'BAL',
        },
        USDC: {
            address: '0x2791bca1f2de4661ed88a30c99a7a9449aa84174',
            decimals: 6,
            symbol: 'USDC',
        },
        WBTC: {
            address: '0x1bfd67037b42cf73acf2047067bd4f2c47d9bfd6',
            decimals: 8,
            symbol: 'WBTC',
        },
        WETH: {
            address: '0x7ceb23fd6bc0add59e62ac25578270cff1b9f619',
            decimals: 18,
            symbol: 'WETH',
        },
        DAI: {
            address: '0x8f3cf7ad23cd3cadbd9735aff958023239c6a063',
            decimals: 18,
            symbol: 'DAI',
        },
    },
    [Network.ARBITRUM]: {
        WETH: {
            address: '0x82af49447d8a07e3bd95bd0d56f35241523fbab1',
            decimals: 18,
            symbol: 'WETH',
        },
        BAL: {
            address: '0x040d1edc9569d4bab2d15287dc5a4f10f56a56b8',
            decimals: 18,
            symbol: 'BAL',
        },
        USDC: {
            address: '0xff970a61a04b1ca14834a43f5de4533ebddb5cc8',
            decimals: 6,
            symbol: 'USDC',
        },
        STETH: {
            address: 'N/A',
            decimals: 18,
            symbol: 'STETH',
        },
    },
};

// This is the same across networks
const vaultAddr = '0xBA12222222228d8Ba445958a75a0704d566BF2C8';

async function getSwap(
    provider: JsonRpcProvider,
    networkId: number,
    poolsSource: string,
    queryOnChain: boolean,
    tokenIn: { symbol: string; address: string; decimals: number },
    tokenOut: { symbol: string; address: string; decimals: number },
    swapType: SwapTypes,
    swapAmount: BigNumberish
): Promise<SwapInfo> {
    const sor = new SOR(provider, networkId, poolsSource);

    // Will get onChain data for pools list
    await sor.fetchPools([], queryOnChain);

    // gasPrice is used by SOR as a factor to determine how many pools to swap against.
    // i.e. higher cost means more costly to trade against lots of different pools.
    const gasPrice = BigNumber.from('40000000000');
    // This determines the max no of pools the SOR will use to swap.
    const maxPools = 4;

    // This calculates the cost to make a swap which is used as an input to sor to allow it to make gas efficient recommendations.
    // Note - tokenOut for SwapExactIn, tokenIn for SwapExactOut
    const outputToken =
        swapType === SwapTypes.SwapExactOut ? tokenIn : tokenOut;
    const cost = await sor.getCostOfSwapInToken(
        outputToken.address,
        outputToken.decimals,
        gasPrice,
        BigNumber.from('35000')
    );
    const swapInfo: SwapInfo = await sor.getSwaps(
        tokenIn.address,
        tokenOut.address,
        swapType,
        swapAmount,
        { gasPrice, maxPools }
    );

    const amtInScaled =
        swapType === SwapTypes.SwapExactIn
            ? formatFixed(swapAmount, tokenIn.decimals)
            : formatFixed(swapInfo.returnAmount, tokenIn.decimals);
    const amtOutScaled =
        swapType === SwapTypes.SwapExactIn
            ? formatFixed(swapInfo.returnAmount, tokenOut.decimals)
            : formatFixed(swapAmount, tokenOut.decimals);

    const returnDecimals =
        swapType === SwapTypes.SwapExactIn
            ? tokenOut.decimals
            : tokenIn.decimals;

    const returnWithFeesScaled = formatFixed(
        swapInfo.returnAmountConsideringFees,
        returnDecimals
    );

    const costToSwapScaled = formatFixed(cost, returnDecimals);

    const swapTypeStr =
        swapType === SwapTypes.SwapExactIn ? 'SwapExactIn' : 'SwapExactOut';
    console.log(swapTypeStr);
    console.log(`Token In: ${tokenIn.symbol}, Amt: ${amtInScaled.toString()}`);
    console.log(
        `Token Out: ${tokenOut.symbol}, Amt: ${amtOutScaled.toString()}`
    );
    console.log(`Cost to swap: ${costToSwapScaled.toString()}`);
    console.log(`Return Considering Fees: ${returnWithFeesScaled.toString()}`);
    console.log(`Swaps:`);
    console.log(swapInfo.swaps);
    console.log(swapInfo.tokenAddresses);

    return swapInfo;
}

async function makeTrade(
    provider: JsonRpcProvider,
    swapInfo: SwapInfo,
    swapType
) {
    if (!swapInfo.returnAmount.gt(0)) {
        console.log(`Return Amount is 0. No swaps to exectute.`);
        return;
    }
    const key: any = process.env.TRADER_KEY;
    const wallet = new Wallet(key, provider);

    // if (swapInfo.tokenIn !== AddressZero) {
    //     // Vault needs approval for swapping non ETH
    //     console.log('Checking vault allowance...');
    //     const tokenInContract = new Contract(
    //         swapInfo.tokenIn,
    //         erc20abi,
    //         provider
    //     );

    //     let allowance = await tokenInContract.allowance(
    //         wallet.address,
    //         vaultAddr
    //     );

    //     if (allowance.lt(swapInfo.swapAmount)) {
    //         console.log(
    //             `Not Enough Allowance: ${allowance.toString()}. Approving vault now...`
    //         );
    //         const txApprove = await tokenInContract
    //             .connect(wallet)
    //             .approve(vaultAddr, MaxUint256);
    //         await txApprove.wait();
    //         console.log(`Allowance updated: ${txApprove.hash}`);
    //         allowance = await tokenInContract.allowance(
    //             wallet.address,
    //             vaultAddr
    //         );
    //     }

    //     console.log(`Allowance: ${allowance.toString()}`);
    // }

    const vaultContract = new Contract(vaultAddr, vaultArtifact, provider);
    vaultContract.connect(wallet);

    type FundManagement = {
        sender: string;
        recipient: string;
        fromInternalBalance: boolean;
        toInternalBalance: boolean;
    };

    const funds: FundManagement = {
        sender: wallet.address,
        recipient: wallet.address,
        fromInternalBalance: false,
        toInternalBalance: false,
    };

    const limits: string[] = getLimits(
        swapInfo.tokenIn,
        swapInfo.tokenOut,
        swapType,
        swapInfo.swapAmount,
        swapInfo.returnAmount,
        swapInfo.tokenAddresses
    );
    const deadline = MaxUint256;

    console.log(funds);
    console.log(swapInfo.tokenAddresses);
    console.log(limits);
    console.log('Swapping...');

    const overRides = {};
    // overRides['gasLimit'] = '200000';
    // overRides['gasPrice'] = '20000000000';
    // ETH in swaps must send ETH value
    if (swapInfo.tokenIn === AddressZero) {
        overRides['value'] = swapInfo.swapAmount.toString();
    }

    const deltas = await vaultContract.queryBatchSwap(
        0,
        swapInfo.swaps,
        swapInfo.tokenAddresses,
        funds
    );
    console.log(deltas.toString());

    // const tx = await vaultContract
    //     .connect(wallet)
    //     .batchSwap(
    //         swapType,
    //         swapInfo.swaps,
    //         swapInfo.tokenAddresses,
    //         funds,
    //         limits,
    //         deadline,
    //         overRides
    //     );

    // console.log(`tx: ${tx.hash}`);
}

function getLimits(
    tokenIn: string,
    tokenOut: string,
    swapType: SwapTypes,
    swapAmount: BigNumber,
    returnAmount: BigNumber,
    tokenAddresses: string[]
): string[] {
    // Limits:
    // +ve means max to send
    // -ve mean min to receive
    // For a multihop the intermediate tokens should be 0
    // This is where slippage tolerance would be added
    const limits: string[] = [];
    const amountIn =
        swapType === SwapTypes.SwapExactIn ? swapAmount : returnAmount;
    const amountOut =
        swapType === SwapTypes.SwapExactIn ? returnAmount : swapAmount;

    tokenAddresses.forEach((token, i) => {
        if (token.toLowerCase() === tokenIn.toLowerCase())
            limits[i] = amountIn.toString();
        else if (token.toLowerCase() === tokenOut.toLowerCase()) {
            limits[i] = amountOut
                .mul('990000000000000000') // 0.99
                .div('1000000000000000000')
                .mul(-1)
                .toString()
                .split('.')[0];
        } else {
            limits[i] = '0';
        }
    });

    return limits;
}

function getLimits(
    tokenIn: string,
    tokenOut: string,
    swapType: SwapTypes,
    swapAmount: BigNumber,
    returnAmount: BigNumber,
    tokenAddresses: string[]
): string[] {
    // Limits:
    // +ve means max to send
    // -ve mean min to receive
    // For a multihop the intermediate tokens should be 0
    // This is where slippage tolerance would be added
    const limits: string[] = [];
    const amountIn =
        swapType === SwapTypes.SwapExactIn ? swapAmount : returnAmount;
    const amountOut =
        swapType === SwapTypes.SwapExactIn ? returnAmount : swapAmount;

    tokenAddresses.forEach((token, i) => {
        if (token.toLowerCase() === tokenIn.toLowerCase())
            limits[i] = amountIn.toString();
        else if (token.toLowerCase() === tokenOut.toLowerCase()) {
            limits[i] = amountOut
                .mul('990000000000000000') // 0.99
                .div('1000000000000000000')
                .mul(-1)
                .toString()
                .split('.')[0];
        } else {
            limits[i] = '0';
        }
    });

    return limits;
}

async function makeRelayerTrade(
    provider: JsonRpcProvider,
    swapInfo: SwapInfo,
    swapType: SwapTypes,
    chainId: number
) {
    if (!swapInfo.returnAmount.gt(0)) {
        console.log(`Return Amount is 0. No swaps to exectute.`);
        return;
    }
    const key: any = process.env.TRADER_KEY;
    const wallet = new Wallet(key, provider);

    if (swapInfo.tokenIn !== AddressZero) {
        // Vault needs approval for swapping non ETH
        console.log('Checking vault allowance...');
        const tokenInContract = new Contract(
            swapInfo.tokenIn,
            erc20abi,
            provider
        );

        let allowance = await tokenInContract.allowance(
            wallet.address,
            vaultAddr
        );
        if (allowance.lt(swapInfo.swapAmount)) {
            console.log(
                `Not Enough Allowance: ${allowance.toString()}. Approving vault now...`
            );
            const txApprove = await tokenInContract
                .connect(wallet)
                .approve(vaultAddr, MaxUint256);
            await txApprove.wait();
            console.log(`Allowance updated: ${txApprove.hash}`);
            allowance = await tokenInContract.allowance(
                wallet.address,
                vaultAddr
            );
        }

        console.log(`Allowance: ${allowance.toString()}`);
    }

    const relayerContract = new Contract(
        ADDRESSES[chainId].BatchRelayer.address,
        relayerAbi,
        provider
    );
    relayerContract.connect(wallet);

    type FundManagement = {
        sender: string;
        recipient: string;
        fromInternalBalance: boolean;
        toInternalBalance: boolean;
    };

    const funds: FundManagement = {
        sender: wallet.address,
        recipient: wallet.address,
        fromInternalBalance: false,
        toInternalBalance: false,
    };

    let tokenIn = swapInfo.tokenIn;
    let tokenOut = swapInfo.tokenOut;
    if (swapInfo.tokenIn === ADDRESSES[chainId].STETH.address) {
        tokenIn = ADDRESSES[chainId].wSTETH.address;
    }
    if (swapInfo.tokenOut === ADDRESSES[chainId].STETH.address) {
        tokenOut = ADDRESSES[chainId].wSTETH.address;
    }

    const limits: string[] = getLimits(
        swapInfo.tokenIn,
        swapInfo.tokenOut,
        swapType,
        swapInfo.swapAmount,
        swapInfo.returnAmount,
        swapInfo.tokenAddresses
    );

    const deadline = MaxUint256;

    console.log(funds);
    console.log(swapInfo.tokenAddresses);
    console.log(limits);

    console.log('Swapping...');

    const overRides = {};
    overRides['gasLimit'] = '450000';
    overRides['gasPrice'] = '20000000000';
    // ETH in swaps must send ETH value
    if (swapInfo.tokenIn === AddressZero) {
        overRides['value'] = swapInfo.swapAmountForSwaps?.toString();
    }

    if (swapInfo.swaps.length === 1) {
        console.log('SINGLE SWAP');
        const single = {
            poolId: swapInfo.swaps[0].poolId,
            kind: swapType,
            assetIn: swapInfo.tokenAddresses[swapInfo.swaps[0].assetInIndex],
            assetOut: swapInfo.tokenAddresses[swapInfo.swaps[0].assetOutIndex],
            amount: swapInfo.swaps[0].amount,
            userData: swapInfo.swaps[0].userData,
        };

        if (!swapInfo.returnAmountFromSwaps) return;

        let limit = swapInfo.returnAmountFromSwaps.mul(1.01).toString(); // Max In
        if (swapType === SwapTypes.SwapExactIn)
            limit = swapInfo.returnAmountFromSwaps.mul(0.99).toString(); // Min return

        const tx = await relayerContract
            .connect(wallet)
            .callStatic.swap(single, funds, limit, deadline, overRides);
        console.log(tx.toString());
        console.log(swapInfo.returnAmountFromSwaps.mul(1.01).toString());
    } else {
        const tx = await relayerContract
            .connect(wallet)
            .batchSwap(
                swapType,
                swapInfo.swaps,
                swapInfo.tokenAddresses,
                funds,
                limits,
                deadline,
                overRides
            );
        console.log(`tx:`);
        console.log(tx);
    }
}

async function simpleSwap() {
    const networkId = Network.KOVAN;
    // Pools source can be Subgraph URL or pools data set passed directly
    const poolsSource = SUBGRAPH_URLS[networkId];
    // const poolsSource = require('../testData/testPools/gusdBug.json');
    // Update pools list with most recent onchain balances
    const queryOnChain = true;
    const tokenIn = ADDRESSES[networkId].USDT_from_AAVE;
    const tokenOut = ADDRESSES[networkId].STABAL3;
    const swapType = SwapTypes.SwapExactIn;
<<<<<<< HEAD
    const swapAmount = parseFixed('0.07', 18);
=======
    const swapAmount = parseFixed('0.01', 6);
>>>>>>> 3edbfbb7
    const executeTrade = true;

    const provider = new JsonRpcProvider(PROVIDER_URLS[networkId]);

    // This can be useful for debug
    // Fetch & print list of pools from Subgraph
    // let subgraphPools = await fetchSubgraphPools(SUBGRAPH_URLS[networkId]);
    // console.log(`-------`)
    // console.log(JSON.stringify(subgraphPools));
    // console.log(`-------`);

    const swapInfo = await getSwap(
        provider,
        networkId,
        poolsSource,
        queryOnChain,
        tokenIn,
        tokenOut,
        swapType,
        swapAmount
    );

    if (executeTrade) {
        if ([tokenIn, tokenOut].includes(ADDRESSES[networkId].STETH)) {
            console.log('RELAYER SWAP');
            await makeRelayerTrade(provider, swapInfo, swapType, networkId);
        } else {
            console.log('VAULT SWAP');
            await makeTrade(provider, swapInfo, swapType);
        }
    }
}

// $ TS_NODE_PROJECT='tsconfig.testing.json' ts-node ./test/testScripts/swapExample.ts
simpleSwap();<|MERGE_RESOLUTION|>--- conflicted
+++ resolved
@@ -619,11 +619,7 @@
     const tokenIn = ADDRESSES[networkId].USDT_from_AAVE;
     const tokenOut = ADDRESSES[networkId].STABAL3;
     const swapType = SwapTypes.SwapExactIn;
-<<<<<<< HEAD
-    const swapAmount = parseFixed('0.07', 18);
-=======
     const swapAmount = parseFixed('0.01', 6);
->>>>>>> 3edbfbb7
     const executeTrade = true;
 
     const provider = new JsonRpcProvider(PROVIDER_URLS[networkId]);
