// npx mocha -r ts-node/register test/filtersAndPaths.spec.ts
import { assert } from 'chai';
import cloneDeep from 'lodash.clonedeep';
import {
    PoolDictionary,
    SwapPairType,
    PoolTypes,
    NewPath,
    SwapTypes,
} from '../src/types';
import {
    filterPoolsOfInterest,
    filterHopPools,
} from '../src/routeProposal/filtering';
import { calculatePathLimits } from '../src/routeProposal/pathLimits';
import { getBestPaths } from '../src/router';
import BigNumber from 'bignumber.js';
import { countPoolSwapPairTypes } from './lib/testHelpers';

import subgraphPoolsLarge from './testData/testPools/subgraphPoolsLarge.json';
import testPools from './testData/filterTestPools.json';

const WETH = '0xc02aaa39b223fe8d0a0e5c4f27ead9083c756cc2'; // WETH lower case
const DAI = '0x6B175474E89094C44Da98b954EedeAC495271d0F'.toLowerCase();
const USDC = '0xA0b86991c6218b36c1d19D4a2e9Eb0cE3606eB48'.toLowerCase();

describe('Tests pools filtering and path processing', () => {
    it('weighted test pools check', () => {
        assert.equal(
            testPools.weightedOnly.length,
            12,
            'Should be 12 weighted pools'
        );
        assert.equal(
            testPools.stableOnly.length,
            2,
            'Should be 2 stable pools'
        );
    });

    it('should filter to only direct pools for maxPools = 1', () => {
        const maxPools = 1;

        let hopTokens: string[];
        let poolsOfInterestDictionary: PoolDictionary;
        [poolsOfInterestDictionary, hopTokens] = filterPoolsOfInterest(
            testPools.weightedOnly,
            DAI,
            USDC,
            maxPools,
            1
        );

        let noDirect = 0,
            noHopIn = 0,
            noHopOut = 0;
        for (const k in poolsOfInterestDictionary) {
            if (
                poolsOfInterestDictionary[k].swapPairType ===
                SwapPairType.Direct
            )
                noDirect++;
            else if (
                poolsOfInterestDictionary[k].swapPairType === SwapPairType.HopIn
            )
                noHopIn++;
            else if (
                poolsOfInterestDictionary[k].swapPairType ===
                SwapPairType.HopOut
            )
                noHopOut++;

            assert.equal(
                poolsOfInterestDictionary[k].poolType,
                PoolTypes.Weighted
            );
        }

        assert.equal(hopTokens.length, 0);
        assert.equal(noHopIn, 0);
        assert.equal(noHopOut, 0);
        assert.equal(noDirect, 3); // 1 has 0 balances
    });

    it('Get multihop pools - WETH>DAI', async () => {
        let hopTokens: string[];
        let poolsOfInterestDictionary: PoolDictionary;
        let pathData: NewPath[];

        [poolsOfInterestDictionary, hopTokens] = filterPoolsOfInterest(
            subgraphPoolsLarge.pools,
            WETH,
            DAI,
<<<<<<< HEAD
            4
=======
            4,
            1
>>>>>>> f83a3af5
        );

        [poolsOfInterestDictionary, pathData] = filterHopPools(
            WETH,
            DAI,
            hopTokens,
            poolsOfInterestDictionary
        );

        const [noDirect, noHopIn, noHopOut] = countPoolSwapPairTypes(
            poolsOfInterestDictionary
        );

        assert.equal(hopTokens.length, 4, 'Should have 4 hopTokens');
        assert.equal(
            Object.keys(poolsOfInterestDictionary).length,
            16,
            'Should have 16 multi-hop pools'
        );
        // There are 4 hop tokens but one pool has 2 paths using 2 different hop tokens hence 3 hop pools
        // 0xd6f0d319b2cce75123bf63e2c2bd8ba1f7d6b37a
        assert.equal(noHopIn, 3, 'Should have 3 hop in pools');
        assert.equal(noHopOut, 3, 'Should have 3 hop out pools');
        assert.equal(pathData.length, 14, 'Should have 14 paths');
        assert.equal(
            pathData[0].id,
            '0x165a50bc092f6870dc111c349bae5fc35147ac86'
        );
        assert.equal(
            pathData[1].id,
            '0x1b09173a0ffbad1cb7670b1a640013c0facfb71f'
        );
        assert.equal(
            pathData[2].id,
            '0x29f55de880d4dcae40ba3e63f16407a31b4d44ee'
        );
        assert.equal(
            pathData[3].id,
            '0x2dbd24322757d2e28de4230b1ca5b88e49a76979'
        );
        assert.equal(
            pathData[4].id,
            '0x4b47b11c353f0056c73a87fefccb6c43dc0d8065'
        );
        assert.equal(
            pathData[5].id,
            '0x53b89ce35928dda346c574d9105a5479cb87231c'
        );
        assert.equal(
            pathData[6].id,
            '0x9b208194acc0a8ccb2a8dcafeacfbb7dcc093f81'
        );
        assert.equal(
            pathData[7].id,
            '0xc0b2b0c5376cb2e6f73b473a7caa341542f707ce'
        );
        assert.equal(
            pathData[8].id,
            '0xe5d1fab0c5596ef846dcc0958d6d0b20e1ec4498'
        );
        assert.equal(
            pathData[9].id,
            '0xec577a919fca1b682f584a50b1048331ef0f30dd'
        );
        assert.equal(
            pathData[10].id,
            '0xd6f0d319b2cce75123bf63e2c2bd8ba1f7d6b37a0xa29f5e42760aa987214844e5db9ac4a8e16ca969'
        );
        assert.equal(
            pathData[11].id,
            '0x7f0b4d22b8a9abe2ae9ea1077fe1ab77dc7283a30xeba4dd6771c3e8ba3f168e47d052819abcc87cb2'
        );
        assert.equal(
            pathData[12].id,
            '0xd6f0d319b2cce75123bf63e2c2bd8ba1f7d6b37a0xeba4dd6771c3e8ba3f168e47d052819abcc87cb2'
        );
        assert.equal(
            pathData[13].id,
            '0xd4dbf96db2fdf8ed40296d8d104b371adf7dee120x75286e183d923a5f52f52be205e358c5c9101b09'
        );
    });

    it('should filter weighted only pools correctly', () => {
        let hopTokens: string[];
        let poolsOfInterestDictionary: PoolDictionary;

        [poolsOfInterestDictionary, hopTokens] = filterPoolsOfInterest(
            testPools.weightedOnly,
            DAI,
            USDC,
            4,
            1
        );

        let noDirect = 0,
            noHopIn = 0,
            noHopOut = 0;
        for (const k in poolsOfInterestDictionary) {
            if (
                poolsOfInterestDictionary[k].swapPairType ===
                SwapPairType.Direct
            )
                noDirect++;
            else if (
                poolsOfInterestDictionary[k].swapPairType === SwapPairType.HopIn
            )
                noHopIn++;
            else if (
                poolsOfInterestDictionary[k].swapPairType ===
                SwapPairType.HopOut
            )
                noHopOut++;

            assert.equal(
                poolsOfInterestDictionary[k].poolType,
                PoolTypes.Weighted
            );
        }
        assert.equal(hopTokens.length, 1);
        assert.equal(noHopIn, 2); // 1 has 0 balances
        assert.equal(noHopOut, 1); // 1 has 0 balances
        assert.equal(noDirect, 3); // 1 has 0 balances
        assert.equal(
            hopTokens[0],
            '0xc02aaa39b223fe8d0a0e5c4f27ead9083c756cc2'
        );
    });

    it('should filter stable only pools correctly', () => {
        let hopTokens: string[];
        let poolsOfInterestDictionary: PoolDictionary;

        [poolsOfInterestDictionary, hopTokens] = filterPoolsOfInterest(
            testPools.stableOnly,
            DAI,
            USDC,
            4,
            1
        );

        let noDirect = 0,
            noHopIn = 0,
            noHopOut = 0;
        for (const k in poolsOfInterestDictionary) {
            if (
                poolsOfInterestDictionary[k].swapPairType ===
                SwapPairType.Direct
            )
                noDirect++;
            else if (
                poolsOfInterestDictionary[k].swapPairType === SwapPairType.HopIn
            )
                noHopIn++;
            else if (
                poolsOfInterestDictionary[k].swapPairType ===
                SwapPairType.HopOut
            )
                noHopOut++;

            assert.equal(
                poolsOfInterestDictionary[k].poolType,
                PoolTypes.Stable
            );
        }

        assert.equal(hopTokens.length, 0);
        assert.equal(noHopIn, 0); // 1 has 0 balances
        assert.equal(noHopOut, 0); // 1 has 0 balances
        assert.equal(noDirect, 1); // 1 has 0 balances
    });

    it('should filter stable & weighted pools correctly', () => {
        let hopTokens: string[];
        let poolsOfInterestDictionary: PoolDictionary;
        const weighted: any = testPools.weightedOnly;
        const allPools: any = testPools.stableOnly.concat(weighted);

        [poolsOfInterestDictionary, hopTokens] = filterPoolsOfInterest(
            allPools,
            DAI,
            USDC,
            4,
            1
        );

        let noDirect = 0,
            noHopIn = 0,
            noHopOut = 0,
            noWeighted = 0,
            noStable = 0;
        for (const k in poolsOfInterestDictionary) {
            if (
                poolsOfInterestDictionary[k].swapPairType ===
                SwapPairType.Direct
            )
                noDirect++;
            else if (
                poolsOfInterestDictionary[k].swapPairType === SwapPairType.HopIn
            )
                noHopIn++;
            else if (
                poolsOfInterestDictionary[k].swapPairType ===
                SwapPairType.HopOut
            )
                noHopOut++;

            if (poolsOfInterestDictionary[k].poolType === PoolTypes.Weighted)
                noWeighted++;
            else if (poolsOfInterestDictionary[k].poolType === PoolTypes.Stable)
                noStable++;
        }

        assert.equal(hopTokens.length, 1);
        assert.equal(noHopIn, 2); // 1 has 0 balances
        assert.equal(noHopOut, 1); // 1 has 0 balances
        assert.equal(noDirect, 4); // 1 has 0 balances
        assert.equal(noWeighted, 6);
        assert.equal(noStable, 1);
    });

    it('should filter weighted only hop pools correctly', () => {
        let hopTokens: string[];
        let poolsOfInterestDictionary: PoolDictionary;
        let pathData: NewPath[];

        [poolsOfInterestDictionary, hopTokens] = filterPoolsOfInterest(
            testPools.weightedOnly,
            DAI,
            USDC,
            4,
            1
        );

        [poolsOfInterestDictionary, pathData] = filterHopPools(
            DAI,
            USDC,
            hopTokens,
            poolsOfInterestDictionary
        );

        let noDirect = 0,
            noHopIn = 0,
            noHopOut = 0;
        for (const k in poolsOfInterestDictionary) {
            if (
                poolsOfInterestDictionary[k].swapPairType ===
                SwapPairType.Direct
            )
                noDirect++;
            else if (
                poolsOfInterestDictionary[k].swapPairType === SwapPairType.HopIn
            ) {
                noHopIn++;
                assert.equal(
                    poolsOfInterestDictionary[k].id,
                    '0x29f55de880d4dcae40ba3e63f16407a31b4d44ee',
                    'Pool Addresses should match.'
                );
            } else if (
                poolsOfInterestDictionary[k].swapPairType ===
                SwapPairType.HopOut
            ) {
                noHopOut++;
                assert.equal(
                    poolsOfInterestDictionary[k].id,
                    '0x12d6b6e24fdd9849abd42afd8f5775d36084a828',
                    'Pool Addresses should match.'
                );
            }

            assert.equal(
                poolsOfInterestDictionary[k].poolType,
                PoolTypes.Weighted
            );
        }
        assert.equal(hopTokens.length, 1);
        assert.equal(noHopIn, hopTokens.length);
        assert.equal(noHopOut, hopTokens.length);
        assert.equal(noDirect, 3);
        assert.equal(pathData.length, 4);
        assert.equal(
            pathData[0].id,
            '0x2dbd24322757d2e28de4230b1ca5b88e49a76979'
        );
        assert.equal(pathData[0].swaps.length, 1);
        assert.equal(
            pathData[0].swaps[0].pool,
            '0x2dbd24322757d2e28de4230b1ca5b88e49a76979'
        );
        assert.equal(pathData[0].swaps[0].tokenIn, DAI);
        assert.equal(pathData[0].swaps[0].tokenOut, USDC);
        assert.equal(
            pathData[1].id,
            '0x57755f7dec33320bca83159c26e93751bfd30fbe'
        );
        assert.equal(pathData[1].swaps.length, 1);
        assert.equal(
            pathData[1].swaps[0].pool,
            '0x57755f7dec33320bca83159c26e93751bfd30fbe'
        );
        assert.equal(pathData[1].swaps[0].tokenIn, DAI);
        assert.equal(pathData[1].swaps[0].tokenOut, USDC);
        assert.equal(
            pathData[2].id,
            '0x75286e183d923a5f52f52be205e358c5c9101b09'
        );
        assert.equal(pathData[2].swaps.length, 1);
        assert.equal(
            pathData[2].swaps[0].pool,
            '0x75286e183d923a5f52f52be205e358c5c9101b09'
        );
        assert.equal(pathData[2].swaps[0].tokenIn, DAI);
        assert.equal(pathData[2].swaps[0].tokenOut, USDC);
        assert.equal(
            pathData[3].id,
            '0x29f55de880d4dcae40ba3e63f16407a31b4d44ee0x12d6b6e24fdd9849abd42afd8f5775d36084a828'
        );
        assert.equal(pathData[3].swaps.length, 2);
        assert.equal(
            pathData[3].swaps[0].pool,
            '0x29f55de880d4dcae40ba3e63f16407a31b4d44ee'
        );
        assert.equal(pathData[3].swaps[0].tokenIn, DAI);
        assert.equal(pathData[3].swaps[0].tokenOut, hopTokens[0]);
        assert.equal(
            pathData[3].swaps[1].pool,
            '0x12d6b6e24fdd9849abd42afd8f5775d36084a828'
        );
        assert.equal(pathData[3].swaps[1].tokenIn, hopTokens[0]);
        assert.equal(pathData[3].swaps[1].tokenOut, USDC);
    });

    it('should filter stable only hop pools correctly', () => {
        let hopTokens: string[];
        let poolsOfInterestDictionary: PoolDictionary;
        let pathData: NewPath[];

        [poolsOfInterestDictionary, hopTokens] = filterPoolsOfInterest(
            testPools.stableOnly,
            DAI,
            USDC,
            4,
            1,
            1
        );

        [poolsOfInterestDictionary, pathData] = filterHopPools(
            DAI,
            USDC,
            hopTokens,
            poolsOfInterestDictionary
        );

        let noDirect = 0,
            noHopIn = 0,
            noHopOut = 0;

        for (const k in poolsOfInterestDictionary) {
            if (
                poolsOfInterestDictionary[k].swapPairType ===
                SwapPairType.Direct
            )
                noDirect++;
            else if (
                poolsOfInterestDictionary[k].swapPairType === SwapPairType.HopIn
            ) {
                noHopIn++;
            } else if (
                poolsOfInterestDictionary[k].swapPairType ===
                SwapPairType.HopOut
            ) {
                noHopOut++;
            }

            assert.equal(
                poolsOfInterestDictionary[k].poolType,
                PoolTypes.Stable
            );
        }
        assert.equal(hopTokens.length, 0);
        assert.equal(noHopIn, hopTokens.length);
        assert.equal(noHopOut, hopTokens.length);
        assert.equal(noDirect, 1);
        assert.equal(pathData.length, 1);
        assert.equal(
            pathData[0].id,
            '0x6c3f90f043a72fa612cbac8115ee7e52bde6e490'
        );
        assert.equal(pathData[0].swaps.length, 1);
        assert.equal(
            pathData[0].swaps[0].pool,
            '0x6c3f90f043a72fa612cbac8115ee7e52bde6e490'
        );
        assert.equal(pathData[0].swaps[0].tokenIn, DAI);
        assert.equal(pathData[0].swaps[0].tokenOut, USDC);
    });

    it('should calc weighted path limits', () => {
        let hopTokens: string[];
        let poolsOfInterestDictionary: PoolDictionary;
        let pathData: NewPath[];

        [poolsOfInterestDictionary, hopTokens] = filterPoolsOfInterest(
            testPools.weightedOnly,
            DAI,
            USDC,
            4,
            1
        );

        [poolsOfInterestDictionary, pathData] = filterHopPools(
            DAI,
            USDC,
            hopTokens,
            poolsOfInterestDictionary
        );

        let paths: NewPath[];
        let maxAmt: BigNumber;
        [paths, maxAmt] = calculatePathLimits(pathData, SwapTypes.SwapExactIn);

        // Known results taken from previous version
        assert.equal(maxAmt.toString(), '1620.713758415909242297');
        assert.equal(paths[0].id, '0x75286e183d923a5f52f52be205e358c5c9101b09');
        assert.equal(
            paths[0].limitAmount.toString(),
            '1469.3506706536194958983'
        );
        assert.equal(paths[1].id, '0x57755f7dec33320bca83159c26e93751bfd30fbe');
        assert.equal(
            paths[1].limitAmount.toString(),
            '141.7338105725583675081'
        );
        assert.equal(paths[2].id, '0x2dbd24322757d2e28de4230b1ca5b88e49a76979');
        assert.equal(paths[2].limitAmount.toString(), '9.5956664317167564606');
        assert.equal(
            paths[3].id,
            '0x29f55de880d4dcae40ba3e63f16407a31b4d44ee0x12d6b6e24fdd9849abd42afd8f5775d36084a828'
        );
        assert.equal(paths[3].limitAmount.toString(), '0.03361075801462243');
    });

    it('should calc weighted path limits, exactOut', () => {
        let hopTokens: string[];
        let poolsOfInterestDictionary: PoolDictionary;
        let pathData: NewPath[];

        [poolsOfInterestDictionary, hopTokens] = filterPoolsOfInterest(
            testPools.weightedOnly,
            DAI,
            USDC,
            4,
            1
        );

        [poolsOfInterestDictionary, pathData] = filterHopPools(
            DAI,
            USDC,
            hopTokens,
            poolsOfInterestDictionary
        );

        let paths: NewPath[];
        let maxAmt: BigNumber;
        [paths, maxAmt] = calculatePathLimits(pathData, SwapTypes.SwapExactOut);

        // Known results taken from previous version
        assert.equal(maxAmt.toString(), '1265.9311029');
        assert.equal(paths[0].id, '0x75286e183d923a5f52f52be205e358c5c9101b09');
        assert.equal(paths[0].limitAmount.toString(), '1113.575469');
        assert.equal(paths[1].id, '0x57755f7dec33320bca83159c26e93751bfd30fbe');
        assert.equal(paths[1].limitAmount.toString(), '142.8770136');
        assert.equal(paths[2].id, '0x2dbd24322757d2e28de4230b1ca5b88e49a76979');
        assert.equal(paths[2].limitAmount.toString(), '9.4459251');
        assert.equal(
            paths[3].id,
            '0x29f55de880d4dcae40ba3e63f16407a31b4d44ee0x12d6b6e24fdd9849abd42afd8f5775d36084a828'
        );
        assert.equal(paths[3].limitAmount.toString(), '0.0326952');
    });

    it('should calc stable path limits', () => {
        let hopTokens: string[];
        let poolsOfInterestDictionary: PoolDictionary;
        let pathData: NewPath[];

        [poolsOfInterestDictionary, hopTokens] = filterPoolsOfInterest(
            testPools.stableOnly,
            DAI,
            USDC,
            4,
            1
        );

        [poolsOfInterestDictionary, pathData] = filterHopPools(
            DAI,
            USDC,
            hopTokens,
            poolsOfInterestDictionary
        );

        let paths: NewPath[];
        let maxAmt: BigNumber;
        [paths, maxAmt] = calculatePathLimits(pathData, SwapTypes.SwapExactIn);

        // Known results taken from previous version
        assert.equal(maxAmt.toString(), '45024648.6053403220851457557');
        assert.equal(paths[0].id, '0x6c3f90f043a72fa612cbac8115ee7e52bde6e490');
        assert.equal(
            paths[0].limitAmount.toString(),
            '45024648.6053403220851457557'
        );

        [paths, maxAmt] = calculatePathLimits(pathData, SwapTypes.SwapExactOut);

        // Known results taken from previous version
        assert.equal(maxAmt.toString(), '76533088.793376');
        assert.equal(paths[0].id, '0x6c3f90f043a72fa612cbac8115ee7e52bde6e490');
        assert.equal(paths[0].limitAmount.toString(), '76533088.793376');
    });

    it('Test pool class that has direct & multihop paths', async () => {
        const pools = cloneDeep(testPools).pathTestDirectAndMulti;
        const tokenIn = USDC;
        const tokenOut = DAI;
        let hopTokens: string[];
        let poolsOfInterestDictionary: PoolDictionary;
        let pathData: NewPath[];

        [poolsOfInterestDictionary, hopTokens] = filterPoolsOfInterest(
            pools,
            tokenIn,
            tokenOut,
            4,
            1
        );
        /*
        [poolsOfInterestDictionary, pathData] = filterHopPools(
            tokenIn,
            tokenOut,
            hopTokens,
            poolsOfInterestDictionary
        );
        */

        const [noDirect, noHopIn, noHopOut] = countPoolSwapPairTypes(
            poolsOfInterestDictionary
        );

        assert.equal(hopTokens.length, 0);
        assert.equal(Object.keys(poolsOfInterestDictionary).length, 2);

        assert.equal(noDirect, 1);
        assert.equal(noHopIn, 0);
        assert.equal(noHopOut, 1);
    });

    it('Test pool class that has two multihop paths, swapExactIn', async () => {
        const pools = cloneDeep(testPools).pathTestPoolTwoMultiHops;
        const tokenIn = USDC;
        const tokenOut = DAI;
        let hopTokens: string[];
        let poolsOfInterestDictionary: PoolDictionary;
        let pathData: NewPath[];

        [poolsOfInterestDictionary, hopTokens] = filterPoolsOfInterest(
            pools,
            tokenIn,
            tokenOut,
            4,
            1
        );

        const [noDirect, noHopIn, noHopOut] = countPoolSwapPairTypes(
            poolsOfInterestDictionary
        );

        assert.equal(hopTokens.length, 2);
        assert.equal(Object.keys(poolsOfInterestDictionary).length, 2); // 4 paths using two pools.
        assert.equal(noDirect, 0);
        assert.equal(noHopIn, 1);
        assert.equal(noHopOut, 1);

        [poolsOfInterestDictionary, pathData] = filterHopPools(
            tokenIn,
            tokenOut,
            hopTokens,
            poolsOfInterestDictionary
        );

        assert.equal(pathData.length, 2);
        assert.equal(Object.keys(poolsOfInterestDictionary).length, 2);
        assert.equal(
            pathData[0].id,
            '0x0481d726c3d25250a8963221945ed93b8a5315a90x07d13ed39ee291c1506675ff42f9b2b6b50e2d3e'
        );
        assert.equal(
            pathData[1].id,
            '0x0481d726c3d25250a8963221945ed93b8a5315a90x07d13ed39ee291c1506675ff42f9b2b6b50e2d3e'
        );

        let paths: NewPath[];
        let maxLiquidityAvailable: BigNumber;
        [paths, maxLiquidityAvailable] = calculatePathLimits(
            pathData,
            SwapTypes.SwapExactIn
        );

        assert.equal(maxLiquidityAvailable.toString(), '600');
        assert.equal(paths.length, 2);
        assert.equal(paths[0].limitAmount.toString(), '300');
        assert.equal(paths[1].limitAmount.toString(), '300');

        let swaps: any, total: BigNumber, marketSp: BigNumber;
        [swaps, total, marketSp] = getBestPaths(
            cloneDeep(poolsOfInterestDictionary), // Need to keep original pools for cache
            paths,
            SwapTypes.SwapExactIn,
            new BigNumber(1),
            4,
            new BigNumber(0)
        );

        assert.equal(total.toString(), '0.979134514480937');
        assert.equal(swaps.length, 2);
        assert.equal(
            swaps[0][0].pool,
            '0x0481d726c3d25250a8963221945ed93b8a5315a9'
        );
        assert.equal(swaps[0][0].swapAmount, '0.500000000000022424');
        assert.equal(swaps[0][0].tokenIn, tokenIn);
        assert.equal(
            swaps[0][0].tokenOut,
            '0xc02aaa39b223fe8d0a0e5c4f27ead9083c756cc2'
        );
        assert.equal(
            swaps[0][1].pool,
            '0x07d13ed39ee291c1506675ff42f9b2b6b50e2d3e'
        );
        assert.equal(swaps[0][1].swapAmount, '0.494754097206656');
        assert.equal(
            swaps[0][1].tokenIn,
            '0xc02aaa39b223fe8d0a0e5c4f27ead9083c756cc2'
        );
        assert.equal(swaps[0][1].tokenOut, tokenOut);
        assert.equal(
            swaps[1][0].pool,
            '0x0481d726c3d25250a8963221945ed93b8a5315a9'
        );
        assert.equal(swaps[1][0].swapAmount, '0.499999999999977576');
        assert.equal(swaps[1][0].tokenIn, tokenIn);
        assert.equal(
            swaps[1][0].tokenOut,
            '0x0000000000085d4780b73119b644ae5ecd22b376'
        );
        assert.equal(
            swaps[1][1].pool,
            '0x07d13ed39ee291c1506675ff42f9b2b6b50e2d3e'
        );
        assert.equal(swaps[1][1].swapAmount, '0.494755096217348');
        assert.equal(
            swaps[1][1].tokenIn,
            '0x0000000000085d4780b73119b644ae5ecd22b376'
        );
        assert.equal(swaps[1][1].tokenOut, tokenOut);
    });

    it('Test pool class that has two multihop paths, swapExactOut', async () => {
        const pools = cloneDeep(testPools).pathTestPoolTwoMultiHops;
        const tokenIn = USDC;
        const tokenOut = DAI;
        let hopTokens: string[];
        let poolsOfInterestDictionary: PoolDictionary;
        let pathData: NewPath[];

        [poolsOfInterestDictionary, hopTokens] = filterPoolsOfInterest(
            pools,
            tokenIn,
            tokenOut,
            4,
            1
        );

        const [noDirect, noHopIn, noHopOut] = countPoolSwapPairTypes(
            poolsOfInterestDictionary
        );

        assert.equal(hopTokens.length, 2);
        assert.equal(Object.keys(poolsOfInterestDictionary).length, 2); // 4 paths using two pools.
        assert.equal(noDirect, 0);
        assert.equal(noHopIn, 1);
        assert.equal(noHopOut, 1);

        [poolsOfInterestDictionary, pathData] = filterHopPools(
            tokenIn,
            tokenOut,
            hopTokens,
            poolsOfInterestDictionary
        );

        assert.equal(pathData.length, 2);
        assert.equal(Object.keys(poolsOfInterestDictionary).length, 2);
        assert.equal(
            pathData[0].id,
            '0x0481d726c3d25250a8963221945ed93b8a5315a90x07d13ed39ee291c1506675ff42f9b2b6b50e2d3e'
        );
        assert.equal(
            pathData[1].id,
            '0x0481d726c3d25250a8963221945ed93b8a5315a90x07d13ed39ee291c1506675ff42f9b2b6b50e2d3e'
        );

        let paths: NewPath[];
        let maxLiquidityAvailable: BigNumber;
        [paths, maxLiquidityAvailable] = calculatePathLimits(
            pathData,
            SwapTypes.SwapExactOut
        );

        assert.equal(maxLiquidityAvailable.toString(), '457.9799537393987');
        assert.equal(paths.length, 2);
        assert.equal(paths[0].limitAmount.toString(), '228.98997686969935');
        assert.equal(paths[1].limitAmount.toString(), '228.98997686969935');

        let swaps: any, total: BigNumber, marketSp: BigNumber;
        [swaps, total, marketSp] = getBestPaths(
            cloneDeep(poolsOfInterestDictionary), // Need to keep original pools for cache
            paths,
            SwapTypes.SwapExactOut,
            new BigNumber(1),
            4,
            new BigNumber(0)
        );

        assert.equal(total.toString(), '1.021332');
        assert.equal(swaps.length, 2);
        assert.equal(
            swaps[0][0].pool,
            '0x0481d726c3d25250a8963221945ed93b8a5315a9'
        );
        assert.equal(swaps[0][0].swapAmount, '0.505303156638908081');
        assert.equal(swaps[0][0].tokenIn, tokenIn);
        assert.equal(
            swaps[0][0].tokenOut,
            '0xc02aaa39b223fe8d0a0e5c4f27ead9083c756cc2'
        );
        assert.equal(
            swaps[0][1].pool,
            '0x07d13ed39ee291c1506675ff42f9b2b6b50e2d3e'
        );
        assert.equal(swaps[0][1].swapAmount, '0.499999999999981612');
        assert.equal(
            swaps[0][1].tokenIn,
            '0xc02aaa39b223fe8d0a0e5c4f27ead9083c756cc2'
        );
        assert.equal(swaps[0][1].tokenOut, tokenOut);
        assert.equal(
            swaps[1][0].pool,
            '0x0481d726c3d25250a8963221945ed93b8a5315a9'
        );
        assert.equal(swaps[1][0].swapAmount, '0.505303156638945455');
        assert.equal(swaps[1][0].tokenIn, tokenIn);
        assert.equal(
            swaps[1][0].tokenOut,
            '0x0000000000085d4780b73119b644ae5ecd22b376'
        );
        assert.equal(
            swaps[1][1].pool,
            '0x07d13ed39ee291c1506675ff42f9b2b6b50e2d3e'
        );
        assert.equal(swaps[1][1].swapAmount, '0.500000000000018388');
        assert.equal(
            swaps[1][1].tokenIn,
            '0x0000000000085d4780b73119b644ae5ecd22b376'
        );
        assert.equal(swaps[1][1].tokenOut, tokenOut);
    });
});<|MERGE_RESOLUTION|>--- conflicted
+++ resolved
@@ -91,12 +91,8 @@
             subgraphPoolsLarge.pools,
             WETH,
             DAI,
-<<<<<<< HEAD
-            4
-=======
-            4,
-            1
->>>>>>> f83a3af5
+            4,
+            1
         );
 
         [poolsOfInterestDictionary, pathData] = filterHopPools(
