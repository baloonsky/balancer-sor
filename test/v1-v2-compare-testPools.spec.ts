require('dotenv').config();
import { JsonRpcProvider } from '@ethersproject/providers';
import { loadTestFile } from './lib/testHelpers';
import { compareTest } from './lib/compareHelper';

const provider = new JsonRpcProvider(
    `https://mainnet.infura.io/v3/${process.env.INFURA}`
);

// This must be updated with pools of interest (see ./test/testData/testPools)
let testFiles = [
    '25178485-blockKovan', // UI-506, WETH to WBTC Bug
    // 'stable-and-weighted-token-btp-test',
    // Added pools 'stable-and-weighted-token-btp-test' to element pools
    //  and replaced the base token with DAI. Also
    // 'elementFinanceTest_multihop_1path',
    // added a weighted pool (last in json) with DAI and 0x000...001 to test 2 paths
    'elementFinanceTest_multihop_2paths',
    'elementFinanceTest_multihop_1path_swapExactOut',
    'elementFinanceTest_multihop_2paths_swapExactOut', // Returning a second swap with -ve amount
    'elementFinanceTestFourPools',
<<<<<<< HEAD
    // 07/04/21 - Below have been checked and pass
=======
    'elementFinanceTest1',
    'elementFinanceTest2',
    'elementFinanceTest3',
    'elementFinanceTest4',

    // // // 07/04/21 - Below have been checked and pass
>>>>>>> cb4136b7
    '0x04ec8acaa4f419bc1525eaa8d37faae2d4acb64c5521a3718593c626962de170', // Dust amounts
    '0xa7a3cf76686c6d6aa6e976724b4463c6f7b0e98453ad3a8488b6e9daa2fecc42', // Dust amounts
    '0xab11cdebd9d96f2f4d9d29f0df62de0640c457882d92435aff2a7c1049a0be6a', // Dust amounts
    '0x0a554ce1e35b9820f121ac7faa97069650df754117d6c5eb7c1158f915878343',
    '0x139894ec2cacfeca1035e78968124dbb2d34034bde146f5f2ab311ada75ad04f',
    '0x21d5562b317f9d3b57b3406ee868ad882ab3c87cd67f7af2ff55042e59702bef',
    '0x32286e13c9dbfe92f4d9527bfe2ff18edf10dedb55e08b11710bf84cebf4de6d',
    '0x39fbeeaacdffc7186135ad169c0bbdbdddb42901a3c12cac2081af603f52ccda',
    '0x4538a9ba66778343983d39a744e6c337ee497247be50090e8feb18761d275306',
    '0x462bd3a36b8a1fdf64e0d9dcf88d18c1d246b4dfca1704f26f883face2612c18',
    '0x5fccb4ca1117b8a274bc6e939c63493203e5744cdf04d0045cf2bc08b01f4c18', // This one has the bug
    '0x5fd850f563e180d962bc8e243fbfa27a410e9610faff5f1ecbd2ccdf6599f907',
    '0x6b4011c5e4c17293c0db18fb63e334544107b6451d7e74ce9c88b0b1c07b8fda',
    '0x820b13539ec5117e04380b53c766de9aa604bfb5d751392d3df3d1beff26e30a',
    '0x855d140758a5d0e8839d772ffa8e3afecc522bfbae621cdc91069bfeaaac490c',
    '0x9308920064cab0e15ca98444ec9f91092d24aba03dd383c168f6cc2e45954e0e',
    '0x99cc915640bbb9ef7dd6979062fea2a34eff2b400398a4c00405462840956818',
    '0xfab93b6aece1282a829e8bdcdf2a1aee193a10134279a0a16c989ca71644e85b',
    'fleek-11-03-21',
    'stable-and-weighted-gas-price-zero',
    'stable-and-weighted-token-btp-test',
    'stable-and-weighted-gas-price-zero',
    'stable-pools-only-wbtc-to-sbtc-exactIn',
    'stable-pools-only-wbtc-to-sbtc-exactOut',
    'subgraphPoolsDecimalsTest',
    'subgraphPoolsLarge',
    'subgraphPoolsSmallWithTrade',
    '0x03b36dce65627cf8a2a392788c2d319659c8de26b2f83f8d117558891fa59216',
    '0x24ecf45a2fc734c487abcfcdaec558e5d6cc1fb4a7c85ad6b362c017649d3156',
    '0x2ee23274910c172db9de340b1740e63f34b7d86db79827024316f173bf1284d9',
    '0x32c912f8f82952f631c39be6c69bd72a1da978d8d0704a7d32b8310431375bfa',
    '0x3fd20d1d22910c0ee8ae926a1e90afca679cbcc65962135eff43e16fbae12745',
    '0x56164d81bf21d9ec5c2a3f6d93dec8cf39e5ed1567e155bbd66f9d2360b15c95',
    '0x5dd7b4c527806eba0d0ae9e381ea9143ed1e91554e8e060f6d1dcd76119bfdcc',
    '0x88bf77edcbdfc9483904316ac6fdb6e162cf7bfa85a73bc1960ccdab22be351b',
    '0x8e0ea7b408b21005b73238a7e718c8f0320f569ea0c001a1a672bef88288cd91',
    '0x94d106cd9a7e5f2d30ea82a404b1dcfb31c4f6bb85fba228769cf543c5ecf2f5',
    '0x958eb7095ad851133bb2d3282a370108832094082e7554e48c9218cf376cd0be',
    '0xc495fe9e8e74880ddc6d8a42a87bb5b011243e9ba28e23183f68f44439b287b1',
    '0xe331382ecdcad2befe8580a779e28cb4d98bc88da9fac74ae1e95c78417acfde',
    '0xf2826c2b04aef9ddab2c3a7088f33dbc7a0485d57b37b5220f9d86da9eb95b2a',
    '0xf4a5ecfa278f50beb4155bc7bbd3ada5e57d5ceb9825852531981fa66bc94844',
    '0x80422d69eb9272c7b786f602bbce7caad3559a2bd714b5eafb254cfbdd26361c', // Dust amounts
    '0x2db088f092121c107a1bfe97984be190e5ab72fce044c9749c3611ce2365e4da',
    '0x995a2d20a846226c7680fff641cee4397f81c6e1f0675d69c7d26d05a60b39f3',
    '0x99dd2c21aa009e98e000a3bd515a8ddcbb52748642fde10f9137f9de3cfae957',
    // 07/06/21 - Following cases fail V1 vs V2 check after a bug fix (previously passing) but confirmed as ok by Fernando
    // '20210521-bal-weth-infinite',
    // The following are cases that fail V1 vs V2 check but have been double checked and confirmed due to maths rounding
    // '0xfc687c72aa619a5c4eb5f5597a2bd69ef1157848243700b57926d36060a6dedc',    // Failing comparing V1 vs V2 - limit difference
    // '0x17497e9e5230493b79c19bad0dc165e06ac0aac3db8eaa4de441d44a70aa9a03',    // Failing - rounding
    // '0x19a742954302f2fee90e823696033c6758b119f17620806971d34e4cda4579af',    // Failing - rounding
    // '0x322749d6fee92b32d01f43d9d9e7cba98a3423194bc4d0e8cc1d724540f20aa2',      // Failing - V1 bug
    // '0x3eb871a70e05bff87dd17b426e80cae10d44b62b198b8c3e3576c31f09de116c',    // Failing - rounding
    // '0x3f319e935f56ff76be555f6c7b6e9f410bd425a97c867b848fc8162bb6bd54f1',    // Failing - rounding
    // '0x460539952504c660268f525812e0eef7f6d80c5cd24a1d3743df23059f51d243',    // Failing - rounding
    //'0x4c01eda6ce118df14db981777a0afa36276291d2170632ac01dbb8728d02acf2',       // Failing - rounding
    // '0x5523ac56f308a7a2b3d26197cc8498a29d2d7ed8bfda52dbed83698166971a27',    // Failing - rounding
    // '0x5d8ac083d65d9b16c701964a3a3b34585b883180473a187e9f9ed25531a5d0e3',       // Failing - rounding
    // '0x8c5e8f7df8206b50f669e44c6ed9f2f88944ab27d46c898218a02fbed21ad1d6',  // Failing - rounding
    // '0x6abfd063a04f0badbb10d021c3a9fbdb2836f5c953af8c18cd89e940cccd4199',    // Failing - rounding
    //'0xef63986beadea3f78acf5afc7665f8087f798627d4a094df134a4f643dda8057', // Failing - rounding
    // '0x18a934486971129d335b5a166e5d9dc2c271c8b7ff6c7ea079e2b97d45273403', // approx.
    // '0x2f455a0e72ad4a2f6be9a5969a2e646ec8c1c2f4cc19adfffa53ba5ba468f02e', // approx
    // '0x726355cd7b33332ea32101ecc1fe0b0c214328d6fb6d277b0bbc14360e7ddd71', // Approx
    // '0x81ddc85bdd36b0e8d21f340615d37e151017b516be2f6f20213654c45d75d6a9', // Approx
    // '0x8ff899ff6a8729bb4b2600f6a491d1262001a4a591f11eac532bb20c30cb0074', // Approx
    // '0xabfeac41f0b0798e67e24557004eea1b1f18f973ea40689425267794ce88f35c', // Approx
    // '0xb8d4677d37d143abf30f3a4ad720a0a9487cad83e053cccb32a5fad1c775ae64', // Approx
    // '0xce3f018d5e66430057d70135ac7c027bd60992e25b3d9de961f18f4ae980d467', // Approx
    // '0xd8087d6392b331f1664c18d40e62cf89fdff63722404d7563011e44cbb1e6c4c', // Approx
    // '0xe956c08ac8cb1b7e6e7b248488c2aa690651d98d2bc1a7d54cd914ecef7c0c27', // Approx
    // '0xf4b9d3efbe306a94a8487d15fc80f9e701b42bfedcbd6246574d5278690c4a37', // Approx
    // '0xf521d8b5c199c57a5544f478af253e619eb0d05b4cb09e8298f3a704d8f119f0', // Too BIG an error, V1 seems to have the bug
    // '0xf6e67f7aa877caa7add6d4c85ef2737bc342a578ab8ecb4b62ddaba15fe1c6ca', // Too BIG an error, V1 seems to have the bug
    // '0xfdd81d285a2d103a8d6dac5c68d9bcc48cc107590656c0ab44cd8877c75a9430', // Approx
    // '0x319c2887b117c9a555cb1f3c8b82f135cb9a576222934a3c23eedb4fb8f2d8bb',
    // '0x243f47a5c531b263b94ec2514aedd62ee45c43ec761c9d68bc27cfa3db0469dc',
    // '0x138b142350336ae74acf0de423849206089e7100177e6d1dcbc8c6f0aedc76a4',
    // '0x0a96d61ff013aff7dde200d3aaa6b7e1bc3a30d1701b9a0d60bb63d931cdbdcc',
    // '0x6910af6d48b1eb1a33c3de6f53f809aad315179f12d49b757f74c687b16d71aa',
    // '0x63a9c56abf0e49661923eda4aeb8dd3af1ad1c6dae981d6f1c6465d9e44d306c',
    // '0x5ab001723607608fcc0a2bc085aac73145b7b55163359a0910fc71d5e327aaf1',
    // '0x4b0b1c2598cac7a08d716683ac35f88f234df76508b14982cdd7a88b170c20a5',
    // '0x465ef97f569b568bb486a600a5d7c11389f9a925fce5d5f07d6caf5893c7b6e2',
    // '0x4049450e9cc2b947409cec9b8fb795e5e8defc6ae5dabae0856b90928082680a',
    // '0xab88111bd9e2e8c59fd59b84f2d2545b40d42491ad16b720c1344e1c93388523',
    // '0xaf03fbdfd91af3130114164107078f46cdd606c51dc1b8e1fe044648990b4b6e',
    // '0xa04bc9066116b13e832a9e57667ed6485e087e84fa1fc500987e7ecdc5b98fe0',
    // '0x8cfbf4b745e94ee26f1649a7a8bc05636b607085e63519a5280fee2380815e55',
    // '0x8d2d92e19a8ee728eeaf68a1ece8694fa5fbe11806ab14a81c814729e4afcf7d',
    // '0x86ee8f4eaf4819a362e1a3cd856df827de1fe95140bdcadc6915fa0964296b95',
    // '0x6b5a3751269a952a6a8e1765d755e97e403f2e03078405d38c17691a3d136af6',
    // '0xec1351e006668709c87ab4a3c402c8fd1a9136619293b1322e15183746f22293',
    // '0xddfa94487c65b7b432fd750212a32d9e2f273a60e6b42983974b2bc0927998eb',
    // '0xd3b9ce97141378c4c87726a3a139df3f24d44cd9187487ed1c1912b834f54f3b',
    // '0xd68826bf7ec8c83d250efac7d38567146a66bcaba9c415825736dcb6fbce2b46',
    // '0xd7236b8a38f11b4a67b7c2eca89b0bf69187a50e3deb9bfe9f215064ae63dcba',
    // '0xc942c544631edcd1d73a17354c1997ad20482736117c0fd86e9ffd25eae18623',
    // '0xb69fdcc676e206124c50fa607924e4fb49a40761dd4a21cb4acf20f88fcd7970',
    // '0xbf58764ea30623769a3520a141f5beb2de61f571c5d82aa0048290c417ddba61',
    // '0xbf7f8dc5c7cc9fe1cc7654395610fe2625d06a67d80b079c238647631a048da8',
    // '0xc0ff267f73ee9accb8a0b434966f95ac83dff238396e7d0f937644b8c853c588',
    // '0xb0fc4e5d34ceaa323482df5bc0954799799cd88fe90d780aa0c1e759005e84b8',
    // '0xf946ea7c1e43120a30ccfd240632d0abd4175e55a8c7ecfa6de1bd0663c9c9d2',
    // '0xf5bf68fb418a0c2ed7e31f1972cdf5ccbad1375093aa0707c1e382d162be8d18',
    // '0x221c2f98afb75ae7ba165e70c647fc76c777b434eb84375d7261a0c951a0510c', // > 1 path
    // '0x269e99c9cedfba33d877019c3f6ebebbfbb04c3a2874292765972cdd9ee47b05', // > 1 path
    // '0x4190309f9453fc3784f13731171f1d4cf0f873dbc6d594dc9a6bb3819727bf6c',
    // '0x6458ba03bd9707104c86c9ead2fcf6fcfdcb0b83d6fac5c683a0b687be4aa7fd',
    // '0xac60bc1f5ff0fb9a1c981991c9b355c38c65e53f79e3d8d15ee66830910c4ba1',
    // '0xbdce4f52f4a863e9d137e44475cc913eb82154e9998819ce55846530dbd3025d',
    // '0x873ce8165a03b39bd25cb0b6e44397fa8a811247488e4ed7a6cdf0bcbf709410',
    // '0x087d606d31d5c60e7b5ae9dbec31e7fc4f0bf71a81abfc5b0bf03390e925034f',
    // '0x08ec2862ec5c1ede9087dfe0015d72603767b2ed243a17fbd431d5df37a50826',
    // '0x1c140552d2362e4f361bad928f66f273ae188841934abd36c46a45cf981f7559',
    // '0x1d003bffebf27ab36c69502da4d2aadbac99a1d794ad188bea0966ea15bf038c',
    // '0x25b8c910acd316601f5d8b4840b672e7d9c6a6c2ad9d6237ab50c0b090b97c92',
    // '0x3571f6490274bfdfea808e0b13c9ddae3f344fc361b6f46166b524665e287aac',
    // '0x362e00b25d6105d89d164b10a685178c87b52137152adc941d96a90f0ff9157e',
    // '0x38b0898f94ce7cb0621adc763d1cfc73cd91545842c2a587b6a7828be498dc5d',
    // '0x3b2d665943c0ac011d97a3fe29ed5ea388acb38aa43289774c75adaf61c078a9',
    // '0x4141bc25373f3cd1893e3b29455996f5f459a698b90cb1745d2962bfb7dae891',
    // '0x4313a949375dd43297dd73bb754f33a1a9d9680a3650fcc867e202fa5914ef2c',
    // '0x4794ccc4f633a3caec767a811b569234798bc49b9b454de6e85a9c5e544a86e4',
    // '0x4cc50daad4c6e2db5dd9ed3668019db96e88b7ad4ca58027e7486835a0e977eb',
    // '0x4cdd6c43d7eea494b7006b2c1dd76c7154fe72c18c35fc4fb0ae525e99082247',
    // '0x5692950aa787b0502fac586425f7c0ab503c43e667236300a032f18a8de6d796',
    // '0x6296adbe389d693b6c1800010bb23fb3db044e63f2c3e6097c58b6f5d34bbc96',
    // '0x676403139165aad1c8e251350b30306d823562a63699cf51c55a6f28eb8c1aed',
    // '0x6df803d2dd8373a443e7fb58e8d867e38b074bb25c7d47e709b310a90d4ba648',
    // '0x72492628b146d079a8a7801aafccc1a0de2d0c888efc00609cf82316fac86f2a',
    // '0x7e68f4beedf0a844a83e989121a8179785a3c45ea731cd086cde8391992c1d5b',
    // '0x8401ce3cdc364d96f6f2722521215d05d2e52033b225456fb32e82620d51a925',
    // '0x8be6f8c9c2e92d3d20504e7c6c26fe2fddb5c1ec32dc72ec8d9d8c18e223819b',
    // '0x8dded375a2a8bc1bb60049ef482931657fc0fffc79233394edf5dc830426a91e',
    // '0x93db5e0965435057224eee49563ac616fbc9fe531aab95ccd754e4a91fc658e0',
    // '0x95e9d514d6c751ce4781be643906ea0b9100f80b82dc52e72d5c76b84b8afc64',
    // '0x9f0559dbf2512e4cb5754f74b917941fd0098d2ac9963cd7113b167e8b91ae54',
    // '0xa92d76d916fe5fdbb5283a36daaad226089fc3c94e0f7fe41a2173eafe524390',
    // '0xb48d49d52b1925f06c9a3b59c026fa8c9d1951ce583592ecc749c35cd6d83172',
    // '0xc2ce998972eafe5bf0f6fb85935587f725546482e757c917fc650d3b55d3f694',
    // '0xc5b6dd6551d62ed8636e40e96b07d335a64c5513f2f143ed2133bb7e8009a68b',
    // '0xcacbae3bcfa3d5b8001022c0c9066abb66db43abb074dc6552430fde05aa9bb5',
    // '0xdbd9638d8df794dba5a330d29481e23e067d1387933cc95a558c8f93ea7b98ba',
    // '0xe5028956be2588276c2a68c8317714d73bdb74aa5857e6d8b7d1d83d1668c529',
    // '0xea8838d8d150852b7d2e30a620ca7f03f183b9905a6781b13bec86be02f505a2',
    // '0xec9c0dc4f427a7f1753ced4daccd74a8d59a3c51865abb306a8e92a0b7db345a',
    // '0xedf81b3087eec79b94af1730de6a4532749541fc5fbf5b3a3cd553d910dbbbc8',
    // '0xf1432b7fd3a114eac740e0e8f9c271805acd2f673cf8b9df9958bf7d393b3ae4',
    // '0xf36183ce11febc716e85efcfb40040ad7c4a370e2bbe1b645bd5b9e893b3fc0e',
    // '0xf75d7ed8a5dc324f0220cd91119afc8b354ba17686f0812ba79f6dee4dc1173c',
];

const testDir = `${__dirname}/testData/testPools/`;

// npx mocha -r ts-node/register test/v1-v2-compare-testPools.spec.ts
// This compare V1 vs V2 swaps and V2 vs V2 with filter swaps pools saved in ./test/testData/testPools folder.
// Does not use OnChain balances as the pools were originally saved after a failure and snapshot should have balances, etc that caused issues.
// Compare V1 vs V2 and V2 vs V2 with filter.
// !!! Note - testFiles array must be manually updated to contain pools of interest.
async function loopTests(file) {
    it(`Compare Testing: ${file}`, async () => {
        const testData = loadTestFile(`${testDir}/${file}.json`);

        if (!testData.tradeInfo) return;

        await compareTest(file, provider, testData);
        // assert(false);
    }).timeout(10000);
}

testFiles.forEach(file => {
    loopTests(file);
});<|MERGE_RESOLUTION|>--- conflicted
+++ resolved
@@ -19,16 +19,11 @@
     'elementFinanceTest_multihop_1path_swapExactOut',
     'elementFinanceTest_multihop_2paths_swapExactOut', // Returning a second swap with -ve amount
     'elementFinanceTestFourPools',
-<<<<<<< HEAD
-    // 07/04/21 - Below have been checked and pass
-=======
     'elementFinanceTest1',
     'elementFinanceTest2',
     'elementFinanceTest3',
     'elementFinanceTest4',
-
-    // // // 07/04/21 - Below have been checked and pass
->>>>>>> cb4136b7
+    // 07/04/21 - Below have been checked and pass
     '0x04ec8acaa4f419bc1525eaa8d37faae2d4acb64c5521a3718593c626962de170', // Dust amounts
     '0xa7a3cf76686c6d6aa6e976724b4463c6f7b0e98453ad3a8488b6e9daa2fecc42', // Dust amounts
     '0xab11cdebd9d96f2f4d9d29f0df62de0640c457882d92435aff2a7c1049a0be6a', // Dust amounts
