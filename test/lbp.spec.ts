// eslint-disable-next-line @typescript-eslint/no-var-requires
require('dotenv').config();

import { mockTokenPriceService } from './lib/mockTokenPriceService';
import { expect } from 'chai';
import { JsonRpcProvider } from '@ethersproject/providers';
import { SOR } from '../src';
import { SwapInfo, SwapTypes } from '../src/types';
import { parseFixed } from '@ethersproject/bignumber';
<<<<<<< HEAD
import { DAI, USDC } from './lib/constants';
import poolsFromFile from './testData/lbpPools/singlePool.json';
=======
import { DAI, sorConfigEth, USDC } from './lib/constants';
import { MockPoolDataService } from './lib/mockPoolDataService';
>>>>>>> 5657c057

const gasPrice = parseFixed('30', 9);
const maxPools = 4;
const provider = new JsonRpcProvider(
    `https://mainnet.infura.io/v3/${process.env.INFURA}`
);

// npx mocha -r ts-node/register test/lbp.spec.ts
describe(`Tests for LBP Pools.`, () => {
    /*
    LBP pools have same maths, etc as WeightedPools and should be covered by those tests for main functions.
    These tests cover the main difference which is disabled swaps. 
    Changing weights should be handle by SG/Multicall so no difference as SOR sees.
    */
    context('lbp pool', () => {
        it(`Full Swap - swapExactIn, Swaps not paused so should have route`, async () => {
<<<<<<< HEAD
=======
            const poolsFromFile: {
                pools: SubgraphPoolBase[];
                // eslint-disable-next-line @typescript-eslint/no-var-requires
            } = require('./testData/lbpPools/singlePool.json');
>>>>>>> 5657c057
            const pools = poolsFromFile.pools;
            const tokenIn = DAI.address;
            const tokenOut = USDC.address;
            const swapType = SwapTypes.SwapExactIn;
            const swapAmt = parseFixed('1', 18);

            const sor = new SOR(
                provider,
                sorConfigEth,
                new MockPoolDataService(pools),
                mockTokenPriceService
            );

            const fetchSuccess = await sor.fetchPools();
            expect(fetchSuccess).to.be.true;

            const swapInfo: SwapInfo = await sor.getSwaps(
                tokenIn,
                tokenOut,
                swapType,
                swapAmt,
                { gasPrice, maxPools }
            );

            expect(poolsFromFile.pools[0].swapEnabled).to.be.true;
            expect(swapInfo.returnAmount.toString()).eq('998181');
            expect(swapInfo.swaps.length).eq(1);
        });

        it(`Full Swap - swapExactIn, Swaps paused so should have no route`, async () => {
<<<<<<< HEAD
=======
            const poolsFromFile: {
                pools: SubgraphPoolBase[];
                // eslint-disable-next-line @typescript-eslint/no-var-requires
            } = require('./testData/lbpPools/singlePool.json');
>>>>>>> 5657c057
            const pools = poolsFromFile.pools;
            // Set paused to true
            pools[0].swapEnabled = false;
            const tokenIn = DAI.address;
            const tokenOut = USDC.address;
            const swapType = SwapTypes.SwapExactIn;
            const swapAmt = parseFixed('1', 18);

            const sor = new SOR(
                provider,
                sorConfigEth,
                new MockPoolDataService(pools),
                mockTokenPriceService
            );

            const fetchSuccess = await sor.fetchPools();
            expect(fetchSuccess).to.be.true;

            const swapInfo: SwapInfo = await sor.getSwaps(
                tokenIn,
                tokenOut,
                swapType,
                swapAmt,
                { gasPrice, maxPools }
            );

            expect(poolsFromFile.pools[0].swapEnabled).to.be.false;
            expect(swapInfo.returnAmount.toString()).eq('0');
            expect(swapInfo.swaps.length).eq(0);
        });
    });
});<|MERGE_RESOLUTION|>--- conflicted
+++ resolved
@@ -7,13 +7,9 @@
 import { SOR } from '../src';
 import { SwapInfo, SwapTypes } from '../src/types';
 import { parseFixed } from '@ethersproject/bignumber';
-<<<<<<< HEAD
-import { DAI, USDC } from './lib/constants';
 import poolsFromFile from './testData/lbpPools/singlePool.json';
-=======
 import { DAI, sorConfigEth, USDC } from './lib/constants';
 import { MockPoolDataService } from './lib/mockPoolDataService';
->>>>>>> 5657c057
 
 const gasPrice = parseFixed('30', 9);
 const maxPools = 4;
@@ -30,13 +26,6 @@
     */
     context('lbp pool', () => {
         it(`Full Swap - swapExactIn, Swaps not paused so should have route`, async () => {
-<<<<<<< HEAD
-=======
-            const poolsFromFile: {
-                pools: SubgraphPoolBase[];
-                // eslint-disable-next-line @typescript-eslint/no-var-requires
-            } = require('./testData/lbpPools/singlePool.json');
->>>>>>> 5657c057
             const pools = poolsFromFile.pools;
             const tokenIn = DAI.address;
             const tokenOut = USDC.address;
@@ -67,13 +56,6 @@
         });
 
         it(`Full Swap - swapExactIn, Swaps paused so should have no route`, async () => {
-<<<<<<< HEAD
-=======
-            const poolsFromFile: {
-                pools: SubgraphPoolBase[];
-                // eslint-disable-next-line @typescript-eslint/no-var-requires
-            } = require('./testData/lbpPools/singlePool.json');
->>>>>>> 5657c057
             const pools = poolsFromFile.pools;
             // Set paused to true
             pools[0].swapEnabled = false;
